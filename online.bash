--- conflicted
+++ resolved
@@ -1,23 +1,9 @@
 #!/bin/bash
 
-<<<<<<< HEAD
-if [[ -f ./pixie_ldf_c_online ]]; then
-    PROG=./pixie_ldf_c_online
-else
-    if [[ -f ./pixie_ldf_c ]]; then
-	PROG=./pixie_ldf_c
-	echo "Running standard version."
-    else
-	echo "Make a program first, yo."
-	exit 1
-    fi
-    
-=======
 if [[ -x ./pixie_ldf_c_online ]]; then
     PROG=./pixie_ldf_c_online
 else
     PROG=./pixie_ldf_c
->>>>>>> fec83f49
 fi
 
 if [[ ! -d ${HISDIR:=HIS} ]]; then
