--- conflicted
+++ resolved
@@ -12,46 +12,6 @@
 #include "Trace.hpp"
 #include "TraceAnalyzer.hpp"
 
-<<<<<<< HEAD
-class TraceFilterer : public TracePlotter {
- protected:    
-    static const int energyBins;
-    static const double energyScaleFactor;
-
-    TrapezoidalFilterParameters  fastParms;
-    Trace::value_type            fastThreshold;
-    TrapezoidalFilterParameters  energyParms;
-    TrapezoidalFilterParameters  thirdParms;
-    Trace::value_type            slowThreshold;
-
-    Trace fastFilter;   ///< fast filter of trace
-    Trace energyFilter; ///< slow filter of trace
-    Trace thirdFilter;  ///< second slow filter of trace
-    
-    bool useThirdFilter;
-
-    struct PulseInfo {
-    public:
-	Trace::size_type time;
-	double energy;
-	bool isFound;
-
-	PulseInfo(void);
-	PulseInfo(Trace::size_type theTime, double theEnergy);
-    };
-    PulseInfo pulse;
-
-    virtual const PulseInfo& FindPulse(Trace::iterator begin, Trace::iterator end);
- public:
-    TraceFilterer();
-    TraceFilterer(int offset, int range);
-    virtual ~TraceFilterer();
-
-    virtual bool Init(const std::string &filterFileName = "filter.txt");
-    virtual void DeclarePlots(void);
-    virtual void Analyze(Trace &trace, 
-			 const std::string &type, const std::string &subtype);
-=======
 class TraceFilterer : public TraceAnalyzer {
     public:
         TraceFilterer(double energyScaleFactor_,
@@ -93,7 +53,6 @@
 
         virtual const PulseInfo& FindPulse(Trace::iterator begin, 
                                         Trace::iterator end);
->>>>>>> a606a527
 };
 
 #endif // __TRACEFILTERER_HPP_