/** \file TraceAnalyzer.hpp
 * \brief Header file for the TraceAnalyzer class
 * \author S. Liddick 
 * \date 02 July 2007
 */

#ifndef __TRACEANALYZER_HPP_
#define __TRACEANALYZER_HPP_

#include <string>
#include <sys/times.h>

#include "Plots.hpp"
#include "Trace.hpp"
//class Trace;

/** \brief quick online trace analysis
 *
 *  Simple class which is the basis for all types of trace analysis 
 */

class TraceAnalyzer {
 private:

    // things associated with timing
    tms tmsBegin;             ///< time at which the analyzer began
    double userTime;          ///< user time used by this class
    double systemTime;        ///< system time used by this class
    double clocksPerSecond;   ///< frequency of system clock

 protected:
    int level;                ///< the level of analysis to proceed with
    static int numTracesAnalyzed;    ///< rownumber for DAMM spectrum 850
    std::string name;         ///< name of the analyzer

<<<<<<< HEAD
    Plots histo;
    virtual void plot(int dammId, double val1, double val2 = -1, double val3 = -1, 
                      const char* name="h") {
        histo.Plot(dammId, val1, val2, val3, name);
    }
    virtual void DeclareHistogram1D(int dammId, int xSize, const char* title) {
        histo.DeclareHistogram1D(dammId, xSize, title);
    }
    virtual void DeclareHistogram2D(int dammId, int xSize, int ySize, const char* title) {
        histo.DeclareHistogram2D(dammId, xSize, ySize, title);
    }

=======
>>>>>>> a606a527
 public:
    TraceAnalyzer();
    virtual ~TraceAnalyzer();
    
    virtual bool Init(void);
    virtual void DeclarePlots(void);
    virtual void Analyze(Trace &trace, const std::string &type, 
                         const std::string &subtype);
    void EndAnalyze(Trace &trace);
    void EndAnalyze(void);
    void SetLevel(int i) {level=i;}
    int  GetLevel() {return level;}
};

#endif // __TRACEANALYZER_HPP_<|MERGE_RESOLUTION|>--- conflicted
+++ resolved
@@ -33,29 +33,14 @@
     static int numTracesAnalyzed;    ///< rownumber for DAMM spectrum 850
     std::string name;         ///< name of the analyzer
 
-<<<<<<< HEAD
-    Plots histo;
-    virtual void plot(int dammId, double val1, double val2 = -1, double val3 = -1, 
-                      const char* name="h") {
-        histo.Plot(dammId, val1, val2, val3, name);
-    }
-    virtual void DeclareHistogram1D(int dammId, int xSize, const char* title) {
-        histo.DeclareHistogram1D(dammId, xSize, title);
-    }
-    virtual void DeclareHistogram2D(int dammId, int xSize, int ySize, const char* title) {
-        histo.DeclareHistogram2D(dammId, xSize, ySize, title);
-    }
-
-=======
->>>>>>> a606a527
  public:
     TraceAnalyzer();
     virtual ~TraceAnalyzer();
     
     virtual bool Init(void);
     virtual void DeclarePlots(void);
-    virtual void Analyze(Trace &trace, const std::string &type, 
-                         const std::string &subtype);
+    virtual void Analyze(Trace &trace, 
+			 const std::string &type, const std::string &subtype);
     void EndAnalyze(Trace &trace);
     void EndAnalyze(void);
     void SetLevel(int i) {level=i;}
