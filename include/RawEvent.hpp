--- conflicted
+++ resolved
@@ -2,15 +2,11 @@
  * \brief Header file for the rawevent
  *
  * The variables and structures contained in a raw event
- *
-<<<<<<< HEAD
  * \author S. Liddick
  * \date 02 July 2007
-=======
- *    SNL - 7-2-07
+ * Modified:
  *    KM = 27 - 11 - 2012 
  *    some classes moved to their own .hpp and .cpp files
->>>>>>> a606a527
  */
 
 #ifndef __RAWEVENT_HPP_
