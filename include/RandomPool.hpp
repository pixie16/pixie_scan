/** \file RandomPool.hpp
 * \brief Holds a pre-generated pool of random numbers
 *
 * This generates a pool of random numbers using the Mersenne twister.
 * \author David Miller 
 * \date 18 August 2010
 */

#ifndef __RANDOMPOOL_HPP_
#define __RANDOMPOOL_HPP_

#include "MersenneTwister.hpp"

/** 
 *  \brief A random pool of numbers
 */
class RandomPool {
private:
    RandomPool();
    RandomPool (const RandomPool&);
    RandomPool& operator= (RandomPool const&);
    static RandomPool* instance;

    static const size_t size = 1000000; ///< default size of the pool

    MTRand generator;     ///< random number generator
    size_t counter;       ///< current random number index
    double numbers[size]; ///< the pool of random numbers
public:
    static RandomPool* get();

    void Generate(void);        
<<<<<<< HEAD
    double Get(double range=1); 
=======
    double Get(double range = 1); 
>>>>>>> a606a527
};

#endif // __RANDOMPOOL_HPP_<|MERGE_RESOLUTION|>--- conflicted
+++ resolved
@@ -30,11 +30,7 @@
     static RandomPool* get();
 
     void Generate(void);        
-<<<<<<< HEAD
-    double Get(double range=1); 
-=======
     double Get(double range = 1); 
->>>>>>> a606a527
 };
 
 #endif // __RANDOMPOOL_HPP_