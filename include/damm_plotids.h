--- conflicted
+++ resolved
@@ -276,25 +276,6 @@
 	const int DD_BUFFER_START_TIME = 1008;
 	const int DD_RUNTIME_MSEC      = 1010;
 	const int D_NUMBER_OF_EVENTS   = 1011;
-<<<<<<< HEAD
-	namespace offsets {
-	    /*
-	    const int D_RAW_ENERGY        = 100;
-	    const int D_FILTER_ENERGY     = 200; // intermediate step with "raw" filter energy
-	    const int D_SCALAR            = 300;
-	    const int D_TIME              = 400;
-	    const int D_CAL_ENERGY        = 500;
-	    const int D_CAL_ENERGY_REJECT = 600;
-	    */
-	    const int D_RAW_ENERGY        = 7100;
-	    const int D_FILTER_ENERGY     = 7300; // intermediate step with "raw" filter energy
-	    const int D_CAL_ENERGY        = 7500;
-	    const int D_CAL_ENERGY_REJECT = 7700;
-	    const int D_SCALAR            = 100;
-	    const int D_TIME              = 300;
-	}
-=======
->>>>>>> fec83f49
     } // misc namespace
 }
 
