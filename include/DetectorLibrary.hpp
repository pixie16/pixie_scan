--- conflicted
+++ resolved
@@ -1,5 +1,7 @@
 /** \file DetectorLibrary.hpp
- * \brief An extension of the vector of the identifiers previously used.
+ *
+ * This is an extension of the vector of the identifiers that was previously
+ *   used.
  */
 
 #ifndef __DETECTORLIBRARY_HPP_
@@ -17,11 +19,7 @@
 {
 public:
     static DetectorLibrary* get();
-<<<<<<< HEAD
-
-=======
     
->>>>>>> a606a527
     virtual const_reference at(size_type mod, size_type ch) const;
     virtual const_reference at(size_type idx) const;
     virtual reference at(size_type mod, size_type ch);
@@ -31,10 +29,9 @@
     virtual ~DetectorLibrary();
 
     const std::set<int> &GetLocations(const Identifier &id) const;
-    const std::set<int> &GetLocations(const std::string &type,
-                                      const std::string &subtype) const;
+    const std::set<int> &GetLocations(const std::string &type, const std::string &subtype) const;
     int GetNextLocation(const Identifier &id) const;
-    int GetNextLocation(const std::string &type,
+    int GetNextLocation(const std::string &type, 
 			const std::string &subtype) const;
     size_type GetIndex(int mod, int chan) const;
     int ModuleFromIndex(int index) const;
@@ -50,7 +47,7 @@
     void PrintMap(void) const;
     void PrintUsedDetectors(RawEvent& rawev) const;
 
-    const std::set<std::string>& GetKnownDetectors(void);
+    const std::set<std::string>& GetKnownDetectors(void); 
     const std::set<std::string>& GetUsedDetectors(void) const;
 
     typedef std::string mapkey_t;
@@ -61,11 +58,8 @@
     DetectorLibrary& operator= (DetectorLibrary const&);
     static DetectorLibrary* instance;
 
-<<<<<<< HEAD
-=======
     void LoadXml();
 
->>>>>>> a606a527
     mapkey_t MakeKey( const std::string &type, const std::string &subtype ) const;
 
     std::map< mapkey_t, std::set<int> > locations; ///< collection of all used locations for a given type and subtype
@@ -73,7 +67,7 @@
 
     unsigned int numModules;
     unsigned int numPhysicalModules;
-
+    
     std::set<std::string> usedTypes;
     std::set<std::string> usedSubtypes;
 
