/** \file LitePositionProcessor.hpp
 * \brief Handle QDCs for the position sensitive detector,
 *   a minimal number of spectra are created
 */

#ifndef __LITEPOSITIONPROCESSOR_HPP_
#define __LITEPOSITIONPROCESSOR_HPP_

#include <string>
#include <vector>

#include "EventProcessor.hpp"

class ChanEvent;

class LitePositionProcessor : public EventProcessor
{
public:
    LitePositionProcessor(); // no virtual c'tors
    virtual bool Init(RawEvent &event);
    virtual bool Process(RawEvent &event);
    virtual void DeclarePlots(void);
protected:
    static const std::string configFile;
    static const int numQdcs = 8;

    float qdcLen[numQdcs]; //< the length of each qdc in pixie samples
    float qdcPos[numQdcs]; //< the ending sample number for each QDC position
    float totLen;          //< calculated length of all qdcs excluding baseline qdc
    int whichQdc;          //< which qdc we are using for position determinatio
    int numLocations;
    float posScale;        //< an arbitrary scale for the position parameter to physical units
    std::vector<float> minNormQdc; //< the minimum normalized qdc observed for a location
    std::vector<float> maxNormQdc; //< the maximum normalized qdc observed for a location

    ChanEvent* FindMatchingEdge(ChanEvent *match,
<<<<<<< HEAD
				std::vector<ChanEvent*>::const_iterator begin,
				std::vector<ChanEvent*>::const_iterator end) const;
=======
				std::vector<ChanEvent*>::const_iterator begin, 
				std::vector<ChanEvent*>::const_iterator end) const;				
public:
    LitePositionProcessor(); // no virtual c'tors
    virtual bool Init(RawEvent &event);
    virtual bool Process(RawEvent &event);
    virtual void DeclarePlots(void);
>>>>>>> a606a527
};

#endif // __LITEPOSITIONPROCESSOR_HPP_<|MERGE_RESOLUTION|>--- conflicted
+++ resolved
@@ -15,16 +15,11 @@
 
 class LitePositionProcessor : public EventProcessor
 {
-public:
-    LitePositionProcessor(); // no virtual c'tors
-    virtual bool Init(RawEvent &event);
-    virtual bool Process(RawEvent &event);
-    virtual void DeclarePlots(void);
 protected:
     static const std::string configFile;
     static const int numQdcs = 8;
 
-    float qdcLen[numQdcs]; //< the length of each qdc in pixie samples
+    float qdcLen[numQdcs]; //< the length of each qdc in pixie samples									
     float qdcPos[numQdcs]; //< the ending sample number for each QDC position
     float totLen;          //< calculated length of all qdcs excluding baseline qdc
     int whichQdc;          //< which qdc we are using for position determinatio
@@ -34,10 +29,6 @@
     std::vector<float> maxNormQdc; //< the maximum normalized qdc observed for a location
 
     ChanEvent* FindMatchingEdge(ChanEvent *match,
-<<<<<<< HEAD
-				std::vector<ChanEvent*>::const_iterator begin,
-				std::vector<ChanEvent*>::const_iterator end) const;
-=======
 				std::vector<ChanEvent*>::const_iterator begin, 
 				std::vector<ChanEvent*>::const_iterator end) const;				
 public:
@@ -45,7 +36,6 @@
     virtual bool Init(RawEvent &event);
     virtual bool Process(RawEvent &event);
     virtual void DeclarePlots(void);
->>>>>>> a606a527
 };
 
 #endif // __LITEPOSITIONPROCESSOR_HPP_