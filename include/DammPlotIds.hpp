#ifndef __DAMM_PLOTIDS_HPP_
#define __DAMM_PLOTIDS_HPP_ 1

namespace dammIds {
    const int GENERIC_CHANNEL = 10;

    namespace raw {
        /** Notice offset 1, so all
         * the ids are effectively +1 in the his file*/
        const int OFFSET = 1;
        const int RANGE = 1899;

        /** Notice that there is a space for 300 channels,
         * one 13 modules crate has 208 channels */
        const int D_RAW_ENERGY = 0;
<<<<<<< HEAD
        const int D_FILTER_ENERGY = 300;
        const int D_SCALAR = 600;
        const int D_TIME = 900;
        const int D_CAL_ENERGY = 1200;

        const int D_HIT_SPECTRUM = 1801; 
        const int D_SUBEVENT_GAP = 1802;
=======
        const int D_FILTER_ENERGY = 300; /**< intermediate step 
                                              with "raw" filter energy	*/
        const int D_SCALAR = 600;      
        const int D_TIME = 900;  /** For revision A only */       
        const int D_HAS_TRACE = 1200;
        const int D_CAL_ENERGY = 1500;

        const int D_HIT_SPECTRUM = 1801; 
        const int D_SUBEVENT_GAP = 1802; 
>>>>>>> cb92206c
        const int D_EVENT_LENGTH = 1803;
        const int D_EVENT_GAP = 1804;
        const int D_EVENT_MULTIPLICITY = 1805;
        const int D_BUFFER_END_TIME = 1806;
        const int DD_RUNTIME_SEC = 1807;
        const int DD_DEAD_TIME_CUMUL = 1808; 
        const int DD_BUFFER_START_TIME = 1809;
        const int DD_RUNTIME_MSEC = 1810;
        const int D_NUMBER_OF_EVENTS = 1811;
<<<<<<< HEAD
        const int D_HAS_TRACE = 1812;
=======
>>>>>>> cb92206c
    }

    namespace mcp {	
        const int OFFSET = 2000;
        const int RANGE = 10;
    }

    namespace beta_scint {
        const int OFFSET = 2050;
        const int RANGE = 50;
    } 

    namespace neutron_scint {
        const int OFFSET = 2100;
        const int RANGE = 50;
    } 

    namespace liquid_scint {
        const int OFFSET = 2150;
        const int RANGE = 50;
    } 

    namespace hen3 {
        const int OFFSET = 2200;
        const int RANGE = 50;
    }

    namespace ge {
        const int OFFSET = 2500;
        const int RANGE = 500;
    } 

    namespace logic {
        const int OFFSET = 3000;
        const int RANGE = 100;
        const int MAX_LOGIC = 10; /*< maximum number of logic signals */
    }

    namespace triggerlogic {
        const int OFFSET = 3100;
        const int RANGE = 100;
    }

    namespace vandle{ //The RANGE can be greatly reduced. -SVP
        const int OFFSET = 3200;
        const int RANGE = 200;
    }

    //in PulserProcessor.cpp 
    namespace pulser{ 
        const int OFFSET = 3400;
        const int RANGE = 20;
    } 
   
    namespace waveformanalyzer{ 
        const int OFFSET = 3420;
        const int RANGE = 20;
    }

    // in SsdProcessor.cpp
    namespace ssd {
        const int OFFSET = 4100;
        const int RANGE = 100;
    } 

    // in ImplantSsdProcessor.cpp
    namespace implantSsd {
        const int OFFSET = 4200;
        const int RANGE = 300;
    }

    // in MtcProcessor.cpp
    namespace mtc {
        const int OFFSET = 4500;
        const int RANGE = 100;
    } 

    //in IonChamberProcessor.cpp 
    namespace ionChamber{ 
        const int OFFSET = 4700;
        const int RANGE = 100;
    } 

    namespace position {
        const int OFFSET = 5000;
        const int RANGE = 600;
    }

    // in Correlator.cpp
    namespace correlator {
        const int OFFSET = 6000;
        const int RANGE = 10;
    } 

    // in DssdProcessor.cpp
    namespace dssd {
        const int OFFSET = 7000;
        const int RANGE = 100;
    } 

    // in DssdProcessor.cpp
    namespace dssd4she {
        const int OFFSET = 7100;
        const int RANGE = 100;
    } 

    namespace trace {
        const int OFFSET = 7500;
        const int RANGE = 100;
        
        namespace plotter {
            const int OFFSET = 7600;
            const int RANGE = 10;
            const int DD_TRACE = 0;
        }

        namespace filterer {
            const int OFFSET = 7610;
            const int RANGE = 10;
        }

        namespace doubletrace {
            const int OFFSET = 7620;
            const int RANGE = 40;
        }

        namespace extracter {
            const int OFFSET = 7660;
            const int RANGE = 100;
            // 1D-traces from the extracter
            const int D_TRACE = 0;
        }

        const int DD_FILTER1          = 1;
        const int DD_FILTER2          = 2;
        const int DD_FILTER3          = 3;
        const int DD_AVERAGE_TRACE    = 4;
        const int DD_REJECTED_TRACE   = 5;
        const int D_ENERGY1           = 15;
        const int D_ENERGY2           = 16;	
        const int DD_DOUBLE_TRACE     = 20;
        const int DD_ENERGY2__TDIFF   = 21;
        const int DD_ENERGY2__ENERGY1 = 22;
        const int DD_TRIPLE_TRACE         = 30;
        const int DD_TRIPLE_TRACE_FILTER1 = 31;
        const int DD_TRIPLE_TRACE_FILTER2 = 32;
        const int DD_TRIPLE_TRACE_FILTER3 = 33;
    } 
}

const int S1 = 2, S2 = 4, S3 = 8, S4 = 16, S5 = 32, S6 = 64, S7 = 128,
    S8 = 256, S9 = 512, SA = 1024, SB = 2048, SC = 4096,
    SD = 8192, SE = 16384, SF = 32768;


#endif // __DAMM_PLOTIDS_HPP_<|MERGE_RESOLUTION|>--- conflicted
+++ resolved
@@ -13,7 +13,6 @@
         /** Notice that there is a space for 300 channels,
          * one 13 modules crate has 208 channels */
         const int D_RAW_ENERGY = 0;
-<<<<<<< HEAD
         const int D_FILTER_ENERGY = 300;
         const int D_SCALAR = 600;
         const int D_TIME = 900;
@@ -21,17 +20,6 @@
 
         const int D_HIT_SPECTRUM = 1801; 
         const int D_SUBEVENT_GAP = 1802;
-=======
-        const int D_FILTER_ENERGY = 300; /**< intermediate step 
-                                              with "raw" filter energy	*/
-        const int D_SCALAR = 600;      
-        const int D_TIME = 900;  /** For revision A only */       
-        const int D_HAS_TRACE = 1200;
-        const int D_CAL_ENERGY = 1500;
-
-        const int D_HIT_SPECTRUM = 1801; 
-        const int D_SUBEVENT_GAP = 1802; 
->>>>>>> cb92206c
         const int D_EVENT_LENGTH = 1803;
         const int D_EVENT_GAP = 1804;
         const int D_EVENT_MULTIPLICITY = 1805;
@@ -41,10 +29,7 @@
         const int DD_BUFFER_START_TIME = 1809;
         const int DD_RUNTIME_MSEC = 1810;
         const int D_NUMBER_OF_EVENTS = 1811;
-<<<<<<< HEAD
         const int D_HAS_TRACE = 1812;
-=======
->>>>>>> cb92206c
     }
 
     namespace mcp {	
