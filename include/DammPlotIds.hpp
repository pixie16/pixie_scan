/** \file DammPlotIds.hpp
 * \brief Lists Offsets and Ranges for various Processors
 */
#ifndef __DAMM_PLOTIDS_HPP_
#define __DAMM_PLOTIDS_HPP_ 1

/**
 * Histogram sizes consts
 */
const int S1 = 2, S2 = 4, S3 = 8, S4 = 16, S5 = 32, S6 = 64, S7 = 128,
    S8 = 256, S9 = 512, SA = 1024, SB = 2048, SC = 4096,
    SD = 8192, SE = 16384, SF = 32768;

namespace dammIds {
    const int GENERIC_CHANNEL = 10;

    namespace raw {
        /** Notice offset 1, so all
         * the ids are effectively +1 in the his file*/
        const int OFFSET = 1;
        const int RANGE = 1899;

        /** Notice that there is a space for 300 channels,
         * one 13 modules crate has 208 channels */
        const int D_RAW_ENERGY = 0;
        const int D_FILTER_ENERGY = 300;
        const int D_SCALAR = 600;
        const int D_TIME = 900;
        const int D_CAL_ENERGY = 1200;

        const int D_HIT_SPECTRUM = 1801; 
        const int D_SUBEVENT_GAP = 1802;
        const int D_EVENT_LENGTH = 1803;
        const int D_EVENT_GAP = 1804;
        const int D_EVENT_MULTIPLICITY = 1805;
        const int D_BUFFER_END_TIME = 1806;
        const int DD_RUNTIME_SEC = 1807;
        const int DD_DEAD_TIME_CUMUL = 1808; 
        const int DD_BUFFER_START_TIME = 1809;
        const int DD_RUNTIME_MSEC = 1810;
        const int D_NUMBER_OF_EVENTS = 1811;
        const int D_HAS_TRACE = 1812;
    }

    namespace mcp {	
        const int OFFSET = 2000;
        const int RANGE = 10;
    }

<<<<<<< HEAD
    namespace scint {
        namespace beta {
            const int OFFSET = 2100;
            const int RANGE  = 20;
        } 
        namespace neutron {
            const int OFFSET = 2120;
            const int RANGE  = 20;
        }
        namespace liquid {
            const int OFFSET = 2140;
            const int RANGE  = 20;
        }
    }
=======
    namespace beta_scint {
        const int OFFSET = 2050;
        const int RANGE = 50;
    } 

    namespace neutron_scint {
        const int OFFSET = 2100;
        const int RANGE = 50;
    } 
>>>>>>> a606a527

    namespace liquid_scint {
        const int OFFSET = 2150;
        const int RANGE = 50;
    } 

    namespace hen3 {
        const int OFFSET = 2200;
        const int RANGE = 50;
    }

    namespace ge {
        const int OFFSET = 2500;
        const int RANGE = 500;
    } 

    namespace logic {
        const int OFFSET = 3000;
        const int RANGE = 100;
        const int MAX_LOGIC = 10; /*< maximum number of logic signals */
    }

<<<<<<< HEAD
    namespace vandle{ 
        const int OFFSET = 3100;
=======
    namespace triggerlogic {
        const int OFFSET = 3100;
        const int RANGE = 100;
    }

    namespace vandle{ //The RANGE can be greatly reduced. -SVP
        const int OFFSET = 3200;
>>>>>>> a606a527
        const int RANGE = 200;
    }

    //in PulserProcessor.cpp 
    namespace pulser{ 
        const int OFFSET = 3400;
        const int RANGE = 20;
    } 
   
<<<<<<< HEAD
=======
    namespace waveformanalyzer{ 
        const int OFFSET = 3420;
        const int RANGE = 20;
    }

>>>>>>> a606a527
    // in SsdProcessor.cpp
    namespace ssd {
        const int OFFSET = 4100;
        const int RANGE = 100;
    } 

    // in ImplantSsdProcessor.cpp
    namespace implantSsd {
        const int OFFSET = 4200;
        const int RANGE = 300;
    }

    // in MtcProcessor.cpp
    namespace mtc {
        const int OFFSET = 4500;
        const int RANGE = 100;
    } 

    //in IonChamberProcessor.cpp 
    namespace ionChamber{ 
        const int OFFSET = 4700;
        const int RANGE = 100;
    } 

    namespace position {
        const int OFFSET = 5000;
        const int RANGE = 600;
    }

    // in Correlator.cpp
    namespace correlator {
        const int OFFSET = 6000;
        const int RANGE = 10;
    } 

    // in DssdProcessor.cpp
    namespace dssd {
        const int OFFSET = 7000;
        const int RANGE = 100;
    } 

    // in DssdProcessor.cpp
    namespace dssd4she {
        const int OFFSET = 7100;
        const int RANGE = 100;
    } 

    namespace trace {
        const int OFFSET = 7500;
<<<<<<< HEAD
        const int RANGE = 100;
        
        namespace plotter {
            const int OFFSET = 7600;
            const int RANGE = 10;
            const int DD_TRACE = 0;
        }

        namespace filterer {
            const int OFFSET = 7610;
            const int RANGE = 10;
        }

        namespace doubletrace {
            const int OFFSET = 7620;
            const int RANGE = 40;
        }

        namespace extractor {
            const int OFFSET = 7660;
            const int RANGE = 100;
            // 1D-traces from the extractor
            const int D_TRACE = 0;
        }

        namespace waveform { 
            const int OFFSET = 7760;
            const int RANGE = 10;
        }

        namespace fitting { 
            const int OFFSET = 7770;
            const int RANGE = 10;
        }

        namespace cfd { 
            const int OFFSET = 7780;
            const int RANGE = 10;
        }

        const int DD_FILTER1          = 1;
        const int DD_FILTER2          = 2;
        const int DD_FILTER3          = 3;
        const int DD_AVERAGE_TRACE    = 4;
        const int DD_REJECTED_TRACE   = 5;
        const int D_ENERGY1           = 15;
        const int D_ENERGY2           = 16;	
        const int DD_DOUBLE_TRACE     = 20;
        const int DD_ENERGY2__TDIFF   = 21;
        const int DD_ENERGY2__ENERGY1 = 22;
        const int DD_TRIPLE_TRACE         = 30;
        const int DD_TRIPLE_TRACE_FILTER1 = 31;
        const int DD_TRIPLE_TRACE_FILTER2 = 32;
        const int DD_TRIPLE_TRACE_FILTER3 = 33;
=======
        const int RANGE = 150;
        const int traceBins = SA;

        namespace tracefilterer {
            const int DD_TRACE = 0;
            const int DD_FILTER1 = 1;
            const int DD_FILTER2 = 2;
            const int DD_FILTER3 = 3;
            const int DD_AVERAGE_TRACE = 4;
            const int DD_REJECTED_TRACE = 5;
            const int DD_ENERGY__BOARD_FILTER = 6;
            const int D_RATIO_BOARD_FILTER = 7;
            const int D_ENERGY1 = 8;
        }

        namespace doubletraceanalyzer {
            const int D_ENERGY2 = 16;	
            const int DD_DOUBLE_TRACE = 20;
            const int DD_ENERGY2__TDIFF = 21;
            const int DD_ENERGY2__ENERGY1 = 22;
            const int DD_TRIPLE_TRACE = 30;
            const int DD_TRIPLE_TRACE_FILTER1 = 31;
            const int DD_TRIPLE_TRACE_FILTER2 = 32;
            const int DD_TRIPLE_TRACE_FILTER3 = 33;
        }

        namespace waveformanalyzer {
            const int DD_TRACES     = 40;
            const int D_CHISQPERDOF = 41;
            const int D_PHASE       = 42;
            const int DD_AMP        = 43;
        }
        
>>>>>>> a606a527
        // 1D-traces from the extracter
        namespace extracter {
            const int maxSingleTraces = 99;
            const int D_TRACE = 50;
        }
    } 
}


#endif // __DAMM_PLOTIDS_HPP_<|MERGE_RESOLUTION|>--- conflicted
+++ resolved
@@ -47,22 +47,6 @@
         const int RANGE = 10;
     }
 
-<<<<<<< HEAD
-    namespace scint {
-        namespace beta {
-            const int OFFSET = 2100;
-            const int RANGE  = 20;
-        } 
-        namespace neutron {
-            const int OFFSET = 2120;
-            const int RANGE  = 20;
-        }
-        namespace liquid {
-            const int OFFSET = 2140;
-            const int RANGE  = 20;
-        }
-    }
-=======
     namespace beta_scint {
         const int OFFSET = 2050;
         const int RANGE = 50;
@@ -72,7 +56,6 @@
         const int OFFSET = 2100;
         const int RANGE = 50;
     } 
->>>>>>> a606a527
 
     namespace liquid_scint {
         const int OFFSET = 2150;
@@ -95,10 +78,6 @@
         const int MAX_LOGIC = 10; /*< maximum number of logic signals */
     }
 
-<<<<<<< HEAD
-    namespace vandle{ 
-        const int OFFSET = 3100;
-=======
     namespace triggerlogic {
         const int OFFSET = 3100;
         const int RANGE = 100;
@@ -106,7 +85,6 @@
 
     namespace vandle{ //The RANGE can be greatly reduced. -SVP
         const int OFFSET = 3200;
->>>>>>> a606a527
         const int RANGE = 200;
     }
 
@@ -116,14 +94,11 @@
         const int RANGE = 20;
     } 
    
-<<<<<<< HEAD
-=======
     namespace waveformanalyzer{ 
         const int OFFSET = 3420;
         const int RANGE = 20;
     }
 
->>>>>>> a606a527
     // in SsdProcessor.cpp
     namespace ssd {
         const int OFFSET = 4100;
@@ -173,62 +148,6 @@
 
     namespace trace {
         const int OFFSET = 7500;
-<<<<<<< HEAD
-        const int RANGE = 100;
-        
-        namespace plotter {
-            const int OFFSET = 7600;
-            const int RANGE = 10;
-            const int DD_TRACE = 0;
-        }
-
-        namespace filterer {
-            const int OFFSET = 7610;
-            const int RANGE = 10;
-        }
-
-        namespace doubletrace {
-            const int OFFSET = 7620;
-            const int RANGE = 40;
-        }
-
-        namespace extractor {
-            const int OFFSET = 7660;
-            const int RANGE = 100;
-            // 1D-traces from the extractor
-            const int D_TRACE = 0;
-        }
-
-        namespace waveform { 
-            const int OFFSET = 7760;
-            const int RANGE = 10;
-        }
-
-        namespace fitting { 
-            const int OFFSET = 7770;
-            const int RANGE = 10;
-        }
-
-        namespace cfd { 
-            const int OFFSET = 7780;
-            const int RANGE = 10;
-        }
-
-        const int DD_FILTER1          = 1;
-        const int DD_FILTER2          = 2;
-        const int DD_FILTER3          = 3;
-        const int DD_AVERAGE_TRACE    = 4;
-        const int DD_REJECTED_TRACE   = 5;
-        const int D_ENERGY1           = 15;
-        const int D_ENERGY2           = 16;	
-        const int DD_DOUBLE_TRACE     = 20;
-        const int DD_ENERGY2__TDIFF   = 21;
-        const int DD_ENERGY2__ENERGY1 = 22;
-        const int DD_TRIPLE_TRACE         = 30;
-        const int DD_TRIPLE_TRACE_FILTER1 = 31;
-        const int DD_TRIPLE_TRACE_FILTER2 = 32;
-        const int DD_TRIPLE_TRACE_FILTER3 = 33;
-=======
         const int RANGE = 150;
         const int traceBins = SA;
 
@@ -260,11 +179,11 @@
             const int D_CHISQPERDOF = 41;
             const int D_PHASE       = 42;
             const int DD_AMP        = 43;
+            const int D_SIGMA       = 44;
         }
         
->>>>>>> a606a527
-        // 1D-traces from the extracter
-        namespace extracter {
+        // 1D-traces from the extractor
+        namespace extractor {
             const int maxSingleTraces = 99;
             const int D_TRACE = 50;
         }
