--- conflicted
+++ resolved
@@ -10,16 +10,10 @@
 #include <string>
 #include <map>
 #include <set>
-<<<<<<< HEAD
-#include "PlotsRegister.hpp"
-
-#include "Globals.hpp"
-=======
 #include <string>
 
 #include "Globals.hpp"
 #include "PlotsRegister.hpp"
->>>>>>> a606a527
 
 /* Fortran subroutines for plotting histograms */
 extern "C" bool bantesti_(const int &, const int &, const int &);
@@ -29,21 +23,12 @@
 /** Holds pointers to all Histograms.*/
 class Plots {
 public:
-<<<<<<< HEAD
-    Plots (int offset, int range);
-
-    int GetOffset() { return offset_; }
-
-    void PrintNonEmpty(std::ofstream& hislog);
-
-=======
     Plots (int offset, int range, std::string name);
 
     int GetOffset() { return offset_; }
 
     void PrintNonEmpty(std::ofstream& hislog);
 
->>>>>>> a606a527
     /**Returns true if id is within allowed range.*/
     bool CheckRange (int id) const;
 
@@ -54,20 +39,12 @@
     bool Exists (const std::string &mne) const;
 
     bool DeclareHistogram1D(int dammId, int xSize, const char* title,
-<<<<<<< HEAD
-			    int halfWordsPerChan, int xHistLength, int xLow, 
-                            int xHigh, const std::string &mne = emptyString);
-    bool DeclareHistogram1D(int dammId, int xSize, const char* title,
-                            int halfWordsPerChan = 2, 
-                            const std::string &mne = emptyString); 
-=======
 			    int halfWordsPerChan, int xHistLength, int xLow, int xHigh,
 			    const std::string &mne = "");
 
     bool DeclareHistogram1D(int dammId, int xSize, const char* title,
                 int halfWordsPerChan = 2, const std::string &mne = ""); 
 
->>>>>>> a606a527
     bool DeclareHistogram1D(int dammId, int xSize, const char* title,
 			    int halfWordsPerChan, int contraction,
 			    const std::string &mne = "");
@@ -80,50 +57,31 @@
 
     bool DeclareHistogram2D(int dammId, int xSize, int ySize,
 			    const char* title, int halfWordPerChan = 1,
-<<<<<<< HEAD
-                            const std::string &mne = emptyString);
-=======
                 const std::string &mne = "");
->>>>>>> a606a527
     bool DeclareHistogram2D(int dammId, int xSize, int ySize,
 			    const char* title, int halfWordsPerChan,
 			    int xContraction, int yContraction, 
 			    const std::string &mne = "");
     
-<<<<<<< HEAD
-    bool Plot(int dammId, double val1, double val2 = -1, double val3 = -1, 
-              const char* name="h");
-    bool Plot(const std::string &mne, double val1, double val2 = -1, 
-              double val3 = -1, const char* name="h");
-
-    bool BananaTest(const int &id, const double &x, const double &y);
-=======
     bool Plot(int dammId, double val1, double val2 = -1, double val3 = -1, const char* name="h");
 
     bool Plot(const std::string &mne, double val1, double val2 = -1, double val3 = -1, const char* name="h");
->>>>>>> a606a527
-
+    bool BananaTest(const int &id, const double &x, const double &y);
 private:
     static PlotsRegister* plots_register_;
     /** Holds offset for a given set of plots */
     int offset_;
     /** Holds allowed range for a given set of plots*/
     int range_;
-<<<<<<< HEAD
-=======
     /** Name of the owner of plots, mainly for debugging */
     std::string name_;
->>>>>>> a606a527
     /** set of int (relative dammId without offsets */
     std::set <int> idList;
     /** Map of mnemonic -> int */
     std::map <std::string, int> mneList;
     /** Map of dammid -> title, helps debugging duplicated dammids*/
     std::map <int, std::string> titleList;
-<<<<<<< HEAD
     int Round(double val) const;    
-=======
->>>>>>> a606a527
 };
 
 #endif // __PLOTS_HPP_