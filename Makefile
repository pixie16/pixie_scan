--- conflicted
+++ resolved
@@ -4,43 +4,33 @@
 
 # Uncomment the following line for root functionality
 # USEROOT = 1
-
+# Uncomment this line if processing Rev. D data
+#REVISIOND = 1
+# Uncomment this line if processing Rev. F data
+REVISIONF = 1
 # Uncomment this line for a more verbose scan
 # CXXFLAGS += -DVERBOSE
-
 # Undefine to make a "online" version
-<<<<<<< HEAD
 # ONLINE = 1
-=======
-# ONLINE = 1 
->>>>>>> a606a527
 
 # Define to use Gamma-Gamma gates in GeProcessor
 # This turns on Gamma-Gamma angular distribution
 # and Gamma-Gamma-Gamma gates
-<<<<<<< HEAD
 # GGATES = 1
 
 # Define to see debugging information for TreeCorrelator
 #DEBUG = 1
+
+#These will set the analysis used on the waveforms
+#Uncomment this line to use the Pulse Fitting routine
+PULSEFIT = 1
+#Uncomment this line to use the cfd
+#DCFD = 1
 
 # Use gfortran
 ifeq ($(HHIRF_GFORTRAN),)
 HHIRF_GFORTRAN = 1
 endif
-=======
-GGATES = 1
-
-# Use gfortran
-HHIRF_GFORTRAN = 1
->>>>>>> a606a527
-
-#These will set the analysis used on the waveforms
-#Uncomment this line to use the Pulse Fitting routine
-#PULSEFIT = 1
-#Uncomment this line to use the cfd
-#DCFD = 1
-
 
 #------- instruct make to search through these
 #------- directories to find files
@@ -51,10 +41,10 @@
 vpath %.cpp src/
 vpath %.o obj/
 
+ifeq ($(HHIRF_DIR),)
 HHIRF_DIR = /usr/hhirf
-ACQ2_LIBDIR = /usr/hhirf
-
-<<<<<<< HEAD
+endif
+
 ifneq ($(LIBS_IN_HHIRF),)
 ACQ2_LIBDIR = $(HHIRF_DIR)
 else
@@ -68,9 +58,6 @@
 endif
 
 LIBS = $(HHIRF_DIR)/scanorlib.a $(HHIRF_DIR)/orphlib.a \
-=======
-LIBS = $(HHIRF_DIR)/scanorlib.a $(HHIRF_DIR)/orphlib.a\
->>>>>>> a606a527
        $(ACQ2_LIBDIR)/acqlib.a  $(ACQ2_LIBDIR)/ipclib.a
 
 OutPutOpt     = -o # keep whitespace after "-o"
@@ -80,6 +67,8 @@
 cSrcSuf   = c
 c++SrcSuf = cpp
 cxxSrcSuf = cxx
+ObjSuf    = o
+
 
 #------- define compilers
 #define to compile with gfortran (>=4.2) if required for the hhirf libs
@@ -101,19 +90,8 @@
 #------- define basic compiler flags, no warnings on code that is not our own
 FFLAGS   += -O3
 GCCFLAGS += -fPIC $(CINCLUDEDIRS) -Dnewreadout
-<<<<<<< HEAD
 CXXFLAGS += -Wall -g -fPIC $(CINCLUDEDIRS) -Dnewreadout
 
-ifdef REVISIOND
-CXXFLAGS += -DREVD
-endif
-ifdef REVISIONF
-CXXFLAGS += -DREVF
-endif
-=======
-CXXFLAGS += -Wall -fPIC $(CINCLUDEDIRS) -Dnewreadout 
-
->>>>>>> a606a527
 ifdef ONLINE
 CXXFLAGS += -DONLINE
 endif
@@ -123,9 +101,12 @@
 
 #------- basic linking instructions
 LDLIBS   += -lm -lstdc++
+ifdef PULSEFIT
 LDLIBS   += -lgsl -lgslcblas
 CXXFLAGS += -Dpulsefit
+else ifdef DCFD
 CXXFLAGS += -Ddcfd
+endif
 
 ifeq ($(FC),gfortran)
 FFLAGS	 += -fsecond-underscore
@@ -139,34 +120,6 @@
 
 #-------- define file variables -----------------------
 # objects from fortran
-<<<<<<< HEAD
-MESSLOGO         = messlog.o
-MILDATIMO        = mildatim.o
-SCANORO          = scanor.o
-SET2CCO          = set2cc.o
-
-# objects from cpp
-#General Objects
-CHANEVENTO       = ChanEvent.o
-CHANIDENTIFIERO  = ChanIdentifier.o
-CORRELATORO      = Correlator.o
-DETECTORDRIVERO  = DetectorDriver.o
-DETECTORLIBRARYO = DetectorLibrary.o
-DETECTORSUMMARYO = DetectorSummary.o
-EVENTPROCESSORO  = EventProcessor.o
-INITIALIZEO      = Initialize.o
-MAPFILEO         = MapFile.o
-PATHHOLDERO	 = PathHolder.o
-PIXIEO           = PixieStd.o
-PLACESO          = Places.o
-PLACEBUILDERO    = PlaceBuilder.o
-PUGIXMLO	 = pugixml.o
-RANDOMPOOLO      = RandomPool.o
-RAWEVENTO        = RawEvent.o
-STATSDATAO       = StatsData.o
-TIMINGINFOO      = TimingInformation.o
-TREECORRELATORO  = TreeCorrelator.o
-=======
 SET2CCO          = set2cc.$(ObjSuf)
 MESSLOGO         = messlog.$(ObjSuf)
 MILDATIMO        = mildatim.$(ObjSuf)
@@ -184,7 +137,6 @@
 
 BEAMLOGICPROCESSORO  = BeamLogicProcessor.$(ObjSuf)
 BETASCINTPROCESSORO = BetaScintProcessor.$(ObjSuf)
-BETA4HEN3PROCESSORO = Beta4Hen3Processor.$(ObjSuf)
 CALIBRATORO      = Calibrator.$(ObjSuf)
 CFDANALYZERO     = CfdAnalyzer.$(ObjSuf)
 CHANEVENTO       = ChanEvent.$(ObjSuf)
@@ -195,11 +147,9 @@
 DETECTORSUMMARYO = DetectorSummary.$(ObjSuf)
 DOUBLETRACEO     = DoubleTraceAnalyzer.$(ObjSuf)
 DSSDPROCESSORO   = DssdProcessor.$(ObjSuf)
-DSSD4SHEPROCESSORO = Dssd4SHEProcessor.$(ObjSuf)
 EVENTPROCESSORO  = EventProcessor.$(ObjSuf)
 FITTINGANALYZERO = FittingAnalyzer.$(ObjSuf)
 GEPROCESSORO     = GeProcessor.$(ObjSuf)
-GE4HEN3PROCESSORO= Ge4Hen3Processor.$(ObjSuf)
 GECALIBPROCESSORO= GeCalibProcessor.$(ObjSuf)
 GLOBALSO         = Globals.$(ObjSuf)
 HEN3PROCESSORO   = Hen3Processor.$(ObjSuf)
@@ -218,7 +168,6 @@
 POSITIONPROCESSORO = PositionProcessor.$(ObjSuf)
 RANDOMPOOLO      = RandomPool.$(ObjSuf)
 RAWEVENTO        = RawEvent.$(ObjSuf)
-SHECORRELATORO   = SheCorrelator.$(ObjSuf)
 ROOTPROCESSORO   = RootProcessor.$(ObjSuf)
 PLACEBUILDERO    = PlaceBuilder.$(ObjSuf)
 PLACESO          = Places.$(ObjSuf)
@@ -229,7 +178,7 @@
 TIMINGINFOO      = TimingInformation.$(ObjSuf)
 TRIGGERLOGICPROCESSORO = TriggerLogicProcessor.$(ObjSuf)
 TRACEO           = Trace.$(ObjSuf)
-TRACEEXTRACTERO  = TraceExtracter.$(ObjSuf)
+TRACEEXTRACTORO  = TraceExtractor.$(ObjSuf)
 TRACEFILTERO     = TraceFilterer.$(ObjSuf)
 TRACESUBO        = TraceAnalyzer.$(ObjSuf)
 TREECORRELATORO  = TreeCorrelator.$(ObjSuf)
@@ -238,155 +187,44 @@
 WALKCORRECTORO   = WalkCorrector.$(ObjSuf)
 WAVEFORMSUBO     = WaveformAnalyzer.$(ObjSuf)
 WAVEFORMSUBO     = WaveformAnalyzer.$(ObjSuf)
->>>>>>> a606a527
-
-#Plot Objects
-PLOTSREGISTERO   = PlotsRegister.o
-PLOTSO           = Plots.o
+
+#----- list of objects
+# Fortran objects
+FORT_OBJS = $(SET2CCO) $(MESSLOGO) $(MILDATIMO) $(SCANORO)
+
+# Important to compile READBUFFDATA first
+CXX_OBJS = $(READBUFFDATAAO) $(READBUFFDATADFO)
+
+# Core Objects
+CXX_OBJS += $(PUGIXMLO) $(PIXIEO) $(CALIBRATORO) $(CORRELATORO)\
+	$(CHANEVENTO) $(CHANIDENTIFIERO) $(DETECTORDRIVERO) $(DETECTORLIBRARYO)\
+	$(DETECTORSUMMARYO) $(EVENTPROCESSORO) $(GLOBALSO) $(INITIALIZEO)\
+	$(MESSENGERO) $(NOTEBOOKO) $(RANDOMPOOLO) $(RAWEVENTO) $(STATSDATAO)\
+	$(WALKCORRECTORO)
+
+#Correlation Objects
+CXX_OBJS += $(PLACEBUILDERO) $(PLACESO) $(TREECORRELATORO)
+
+#Plotting Related Objects
+CXX_OBJS += $(HISTOGRAMMERO) $(PLOTSO) $(PLOTSREGISTERO)
 
 #Trace Related Objects
-CFDANALYZERO     = CfdAnalyzer.o
-DOUBLETRACEO     = DoubleTraceAnalyzer.o
-FITTINGANALYZERO = FittingAnalyzer.o
-TAUANALYZERO     = TauAnalyzer.o
-TRACEO		 = Trace.o
-TRACEEXTRACTORO  = TraceExtractor.o
-TRACEFILTERO     = TraceFilterer.o
-TRACEPLOTO       = TracePlotter.o
-TRACESUBO        = TraceAnalyzer.o
-WAVEFORMSUBO     = WaveformAnalyzer.o
-
-#Dectector Processor Objects
-BETAPROCESSORO   = BetaProcessor.o
-DSSDPROCESSORO   = DssdProcessor.o
-GEPROCESSORO     = GeProcessor.o
-IONCHAMBERPROCESSORO = IonChamberProcessor.o
-ISSDPROCESSORO   = ImplantSsdProcessor.o
-LIQUIDPROCESSORO = LiquidProcessor.o
-LOGICPROCESSORO  = LogicProcessor.o
-MCPPROCESSORO    = McpProcessor.o
-MTCPROCESSORO    = MtcProcessor.o
-NEUTRONPROCESSORO = NeutronProcessor.o
-POSITIONPROCESSORO = PositionProcessor.o
-PULSERPROCESSORO = PulserProcessor.o
-SSDPROCESSORO    = SsdProcessor.o
-VALIDPROCESSORO  = ValidProcessor.o
-VANDLEPROCESSORO = VandleProcessor.o
-
-#ROOT Objects
-ROOTPROCESSORO   = RootProcessor.o
-#SCINTROOTO       = ScintROOT.o
-#VANDLEROOTO      = VandleROOT.o
-
-<<<<<<< HEAD
-ifdef REVISIOND
-READBUFFDATAO    = ReadBuffData.RevD.o
-else
-ifdef REVISIONF
-READBUFFDATAO    = ReadBuffData.RevD.o
-else
-READBUFFDATAO    = ReadBuffData.o
-endif
-endif
-
-#----- list of objects
-#Objects from Fortran
-FORT_OBJS = $(MESSLOGO) $(MILDATIMO) $(SCANORO) $(SET2CCO)
-#General Objects
-CXX_OBJS += $(CHANEVENTO) $(CHANIDENTIFIERO) $(CORRELATORO) $(DETECTORDRIVERO) \
-	$(DETECTORLIBRARYO) $(DETECTORSUMMARYO) $(EVENTPROCESSORO) $(INITIALIZEO) \
-	$(MAPFILEO) $(PATHHOLDERO) $(PIXIEO) $(PLACESO) $(PLACEBUILDERO) $(PUGIXMLO) \
-	$(RANDOMPOOLO) $(RAWEVENTO) $(READBUFFDATAO) $(STATSDATAO) \
-	$(TIMINGINFOO) $(TREECORRELATORO)
-#Plot Objects
-CXX_OBJS += $(HISTOGRAMMERO) $(PLOTSREGISTERO) $(PLOTSO)
-#Trace Objects
-CXX_OBJS += $(DOUBLETRACEO) $(TAUANALYZERO) $(TRACEO) $(TRACEEXTRACTORO) \
-	$(TRACEFILTERO) $(TRACEPLOTO) $(TRACESUBO) $(WAVEFORMSUBO)
-#Detector Objects
-CXX_OBJS += $(BETAPROCESSORO) $(DSSDPROCESSORO) $(GEPROCESSORO) \
-	$(IONCHAMBERPROCESSORO) $(ISSDPROCESSORO) $(LIQUIDPROCESSORO) \
-	$(LOGICPROCESSORO) $(MCPPROCESSORO) $(MTCPROCESSORO) \
-	$(NEUTRONPROCESSORO) $(POSITIONPROCESSORO) $(PULSERPROCESSORO) \
-	$(SSDPROCESSORO) $(VALIDPROCESSORO) $(VANDLEPROCESSORO)
+CXX_OBJS += $(DOUBLETRACEO) $(TAUANALYZERO) $(TIMINGINFOO) $(TRACEO)\
+	$(TRACEEXTRACTORO) $(TRACEFILTERO) $(TRACESUBO) $(WAVEFORMSUBO)
+
+#Processors
+CXX_OBJS += $(BEAMLOGICPROCESSORO) $(BETASCINTPROCESSORO)\
+	$(DSSDPROCESSORO) $(GEPROCESSORO) $(GECALIBPROCESSORO) $(HEN3PROCESSORO)\
+	$(ISSDPROCESSORO) $(IONCHAMBERPROCESSORO) $(LIQUIDSCINTPROCESSORO)\
+	$(LOGICPROCESSORO) $(MCPPROCESSORO) $(MTCPROCESSORO)\
+	$(NEUTRONSCINTPROCESSORO) $(POSITIONPROCESSORO) $(PULSERPROCESSORO)\
+	$(SSDPROCESSORO) $(TRIGGERLOGICPROCESSORO) $(VANDLEPROCESSORO)
 
 ifdef PULSEFIT
 CXX_OBJS += $(FITTINGANALYZERO)
 else ifdef DCFD
 CXX_OBJS += $(CFDANALYZERO)
 endif
-=======
-#----- list of objects
-# Fortran objects
-OBJS   = \
-$(SET2CCO)\
-$(MESSLOGO)\
-$(MILDATIMO)\
-$(SCANORO)
-# Important to compile READBUFFDATA first
-OBJS += $(READBUFFDATAAO)
-OBJS += $(READBUFFDATADFO)
-# other C++ objects
-OBJS += \
-$(PUGIXMLO)\
-$(PIXIEO)\
-$(BEAMLOGICPROCESSORO)\
-$(BETASCINTPROCESSORO)\
-$(BETA4HEN3PROCESSORO)\
-$(CALIBRATORO)\
-$(CORRELATORO)\
-$(CHANEVENTO)\
-$(CHANIDENTIFIERO)\
-$(HISTOGRAMMERO)\
-$(DETECTORDRIVERO)\
-$(DETECTORLIBRARYO)\
-$(DETECTORSUMMARYO)\
-$(DOUBLETRACEO)\
-$(DSSDPROCESSORO)\
-$(DSSD4SHEPROCESSORO)\
-$(EVENTPROCESSORO)\
-$(GEPROCESSORO)\
-$(GE4HEN3PROCESSORO)\
-$(GECALIBPROCESSORO)\
-$(GLOBALSO)\
-$(HEN3PROCESSORO)\
-$(ISSDPROCESSORO)\
-$(INITIALIZEO)\
-$(IONCHAMBERPROCESSORO)\
-$(LIQUIDSCINTPROCESSORO)\
-$(LOGICPROCESSORO)\
-$(MESSENGERO)\
-$(MCPPROCESSORO)\
-$(MTCPROCESSORO)\
-$(NEUTRONSCINTPROCESSORO)\
-$(NOTEBOOKO)\
-$(PLOTSO)\
-$(PLOTSREGISTERO)\
-$(POSITIONPROCESSORO)\
-$(RANDOMPOOLO)\
-$(RAWEVENTO)\
-$(SHECORRELATORO)\
-$(PLACEBUILDERO)\
-$(PLACESO)\
-$(PULSERPROCESSORO)\
-$(ACCUMULATORO)\
-$(SSDPROCESSORO)\
-$(STATSDATAO)\
-$(TAUANALYZERO)\
-$(TIMINGINFOO)\
-$(TRIGGERLOGICPROCESSORO)\
-$(TRACEO)\
-$(TRACEEXTRACTERO)\
-$(TRACEFILTERO)\
-$(TRACESUBO)\
-$(TREECORRELATORO)\
-$(VANDLEPROCESSORO)\
-$(WALKCORRECTORO)\
-$(WAVEFORMSUBO)\
-$(WAVEFORMSUBO) \
-$(FITTINGANALYZERO) \
-$(CFDANALYZERO)  \
->>>>>>> a606a527
 
 #---------- Change the executable name if necessary
 ifdef ONLINE
@@ -397,9 +235,10 @@
 
 #---------- Adjust compilation if ROOT capability is desired
 ifdef USEROOT
-CXX_OBJS  += $(ROOTPROCESSORO) $(VANDLEROOTO) $(SCINTROOTO)
+CXX_OBJS  += $(ROOTPROCESSORO)
 PIXIE = pixie_ldf_c_root$(ExeSuf)
 ROOTCONFIG   := root-config
+
 #no uncomment ROOTCLFAGS   := $(filter-out pthread,$(ROOTCFLAGS))
 CXXFLAGS     += $(shell $(ROOTCONFIG) --cflags) -Duseroot
 LDFLAGS      += $(shell $(ROOTCONFIG) --ldflags)
@@ -411,7 +250,6 @@
 CXXFLAGS	+= -DGGATES
 endif
 
-<<<<<<< HEAD
 #------------ Compile with debug information for TreeCorrelator
 ifdef GGATES
 CXXFLAGS	+= -DDEBUG
@@ -423,14 +261,11 @@
 CXX_OBJDIR = obj/c++
 CXX_OBJS_W_DIR = $(addprefix $(CXX_OBJDIR)/,$(CXX_OBJS))
 
-=======
->>>>>>> a606a527
 #--------- Add to list of known file suffixes
 .SUFFIXES: .$(cxxSrcSuf) .$(fSrcSuf) .$(c++SrcSuf) .$(cSrcSuf)
 
 all: $(FORT_OBJS_W_DIR) $(CXX_OBJS_W_DIR) $(PIXIE)
 
-<<<<<<< HEAD
 $(FORT_OBJS_W_DIR): | $(FORT_OBJDIR)
 
 $(FORT_OBJDIR):
@@ -446,16 +281,6 @@
 
 $(CXX_OBJDIR)/%.o: %.cpp
 	$(CXX) $(CXXFLAGS) -c $< -o $@
-=======
-#----------- remove all objects, core and .so file
-clean:
-	@echo "Cleaning up..."
-	@rm -f $(OBJS) $(PIXIE) core *~ src/*~ include/*~ scan/*~ config/*~
-
-tidy:
-	@echo "Tidying up..."
-	@rm -f $(OBJS) core *~ src/*~ include/*~ scan/*~
->>>>>>> a606a527
 
 #----------- link all created objects together
 #----------- to create pixie_ldf_c program
