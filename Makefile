--- conflicted
+++ resolved
@@ -135,11 +135,8 @@
 DOUBLETRACEO     = DoubleTraceAnalyzer.$(ObjSuf)
 WAVEFORMSUBO     = WaveformAnalyzer.$(ObjSuf)
 QDCPROCESSORO    = QdcProcessor.$(ObjSuf)
-<<<<<<< HEAD
-=======
 MAPFILEO         = MapFile.$(ObjSuf)
 DETECTORLIBRARYO = DetectorLibrary.$(ObjSuf)
->>>>>>> fec83f49
 
 ifdef USEROOT
 PIXIE = pixie_ldf_c_root$(ExeSuf)
@@ -167,11 +164,7 @@
 	$(SSDPROCESSORO) $(ISSDPROCESSORO) $(TAUANALYZERO) $(LOGICPROCESSORO) \
 	$(TRIGGERLOGICPROCESSORO) $(TRACEEXTRACTERO) $(IONCHAMBERPROCESSORO) \
 	$(STATSDATAO) $(WAVEFORMSUBO) $(VANDLEPROCESSORO) $(PULSERPROCESSORO) \
-<<<<<<< HEAD
-	$(QDCPROCESSORO)
-=======
 	$(QDCPROCESSORO) $(MAPFILEO) $(DETECTORLIBRARYO)
->>>>>>> fec83f49
 
 ifdef USEROOT
 OBJS  += $(ROOTPROCESSORO)
