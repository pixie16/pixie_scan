--- conflicted
+++ resolved
@@ -6,12 +6,6 @@
 #include <sstream>
 #include <cstdlib>
 
-<<<<<<< HEAD
-using namespace std;
-
-PlotsRegister* PlotsRegister::instance = NULL;
-
-=======
 #include "PlotsRegister.hpp"
 #include "Exceptions.hpp"
 #include "Messenger.hpp"
@@ -19,22 +13,17 @@
 using namespace std;
 
 PlotsRegister* PlotsRegister::instance = NULL;
-
->>>>>>> a606a527
 /** Instance is created upon first call */
 PlotsRegister* PlotsRegister::get() {
     if (!instance) {
         instance = new PlotsRegister();
     }
     return instance;
-<<<<<<< HEAD
-=======
 }
 
 PlotsRegister::~PlotsRegister() {
     delete instance;
     instance = NULL;
->>>>>>> a606a527
 }
 
 bool PlotsRegister::CheckRange (int min, int max) const
@@ -64,22 +53,6 @@
     int max = offset + range - 1;
     
     if (max < min) {
-<<<<<<< HEAD
-        cerr << "PlotsRegister: Attempt to register incorrect histogram ids range: " << min << " to" << max << endl;
-        exit(1);
-    }
-    
-    if (min < 1 || max > 7999) {
-        cerr << "PlotsRegister: Attempt to register histogram ids: " << min << " to " << max << endl;
-        cerr << "Valid range is 1 to 7999" << endl;
-        exit(1);
-    }
-    
-    if (CheckRange(min, max)) {
-        cerr << "PlotsRegister: Attempt to register histogram ids: " << min << " to " << max << endl;
-        cerr << "This range is already registered." << endl;
-        exit(EXIT_FAILURE);
-=======
         stringstream ss;
         ss << "PlotsRegister: Attempt to register incorrect "
            << "histogram ids range: " 
@@ -101,19 +74,14 @@
            << min << " to " << max << " by " << name << endl;
         ss << "This range is already registered.";
         throw HistogramException(ss.str());
->>>>>>> a606a527
     }
     
     reg.push_back( std::pair<int, int>(min, max) );
 
-<<<<<<< HEAD
-    cout << "Histogram ids: " << min << " to " << max << " registered." << endl;
-=======
     Messenger m;
     stringstream ss;
     ss << "Histogram ids: " << min << " to " << max 
        << " registered by " << name;
     m.detail(ss.str(), 1);
->>>>>>> a606a527
     return true;        
 }