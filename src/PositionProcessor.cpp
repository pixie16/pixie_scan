--- conflicted
+++ resolved
@@ -9,7 +9,6 @@
 #include <sstream>
 #include <vector>
 
-#include "PathHolder.hpp"
 #include "PositionProcessor.hpp"
 #include "DetectorLibrary.hpp"
 #include "RawEvent.hpp"
@@ -101,13 +100,7 @@
     minNormQdc.resize(numLocations);
     maxNormQdc.resize(numLocations);
 
-<<<<<<< HEAD
-    PathHolder* conf_path = new PathHolder();
-    string configFile = conf_path->GetFullPath("qdc.txt");
-    delete conf_path;
-=======
     string configFile = Globals::get()->configPath("qdc.txt");
->>>>>>> a606a527
 
     ifstream in(configFile.c_str());
     if (!in) {
@@ -373,13 +366,8 @@
         plot(D_INFO_LOCX + LOC_SUM, INFO_OKAY);
 
 
-<<<<<<< HEAD
-        for (int i = 1; i < numQdcs; ++i) {
-            if (top->GetQdcValue(i) == U_DELIMITER) {
-=======
         for (int i = 1; i < numQdcs; ++i) {		
             if (top->GetQdcValue(i) == pixie::U_DELIMITER) {
->>>>>>> a606a527
                 // Recreate qdc from trace
                 topQdc[i] = accumulate(top->GetTrace().begin() + qdcPos[i-1],
                 top->GetTrace().begin() + qdcPos[i], 0);
@@ -389,15 +377,9 @@
 
             topQdc[i] -= topQdc[0] * qdcLen[i] / qdcLen[0];
             topQdcTot += topQdc[i];
-<<<<<<< HEAD
-            topQdc[i] /= qdcLen[i];
-
-            if (bottom->GetQdcValue(i) == U_DELIMITER) {
-=======
             topQdc[i] /= qdcLen[i];		
             
             if (bottom->GetQdcValue(i) == pixie::U_DELIMITER) {
->>>>>>> a606a527
                 // Recreate qdc from trace
                 bottomQdc[i] = accumulate(bottom->GetTrace().begin() + qdcPos[i-1],
                                           bottom->GetTrace().begin() + qdcPos[i], 0);
