--- conflicted
+++ resolved
@@ -40,12 +40,8 @@
 
 using namespace dammIds::position;
 
-<<<<<<< HEAD
-LitePositionProcessor::LitePositionProcessor() : EventProcessor(OFFSET, RANGE)
-=======
 LitePositionProcessor::PositionProcessor() :
     EventProcessor(OFFSET, RANGE, "liteposition")
->>>>>>> a606a527
 {
     associatedTypes.insert("ssd");
 }
@@ -53,11 +49,11 @@
 /**
  * Reads in QDC parameters from an input file
  *   The file format allows comment lines at the beginning
- *   Followed by QDC lengths
+ *   Followed by QDC lengths 
  *   Which QDC to use for position calculation
  *     followed by the amount to scale the [0,1] result by to physical units
  *   And min and max values of the normalized QDC for each location in form:
- *      (location) (min) (max)
+ *      <location> <min> <max>
  *   Note that QDC 0 is considered to be a baseline section of the trace for
  *     baseline removal for the other QDCs
  */
@@ -68,16 +64,12 @@
         return false;
     }
 
-<<<<<<< HEAD
-    extern DetectorLibrary modChan;
-=======
->>>>>>> a606a527
     DetectorLibrary* modChan = DetectorLibrary::get();
 
     int numLocationsTop    = modChan->GetNextLocation("ssd", "top");
     int numLocationsBottom = modChan->GetNextLocation("ssd", "bottom");
     if (numLocationsTop != numLocationsBottom) {
-	cerr << "Number of top positions (" << numLocationsTop
+	cerr << "Number of top positions (" << numLocationsTop 
 	     << ") does not match number of bottom positions ("
 	     << numLocationsBottom << ") in map!" << endl;
 	cerr << "  Disabling QDC processor." << endl;
@@ -91,7 +83,7 @@
     ifstream in(configFile.c_str());
     if (!in) {
 	cerr << "Failed to open the QDC parameter file, QDC processor disabled." << endl;
-	return (initDone = false);
+	return (initDone = false);	
     }
 
     // Ignore any lines at the beginning that don't have a digit
@@ -102,17 +94,17 @@
 	linesIgnored++;
     }
     if (linesIgnored != 0) {
-	cout << "Ignored " << linesIgnored << " comment lines in "
+	cout << "Ignored " << linesIgnored << " comment lines in " 
 	     << configFile << endl;
     }
 
-    for (int i=0; i < numQdcs; i++)
+    for (int i=0; i < numQdcs; i++) 
 	in >> qdcLen[i];
     partial_sum(qdcLen, qdcLen + numQdcs, qdcPos);
     totLen = qdcPos[numQdcs - 1]  - qdcLen[0];
-
+    
     in >> whichQdc >> posScale;
-
+    
     int numLocationsRead = 0;
     while (true) {
 	int location;
@@ -132,13 +124,6 @@
 	cerr << "  Disabling position processor." << endl;
 	return (initDone = false);
     }
-<<<<<<< HEAD
-
-    cout << "Processor " << name << " initialized with " << numLocations
-	 << " locations operating on " << numQdcs << " QDCs" << endl;
-    cout << "  QDC #" << whichQdc << " being used for position determination."
-	 << endl;
-=======
     
     Messenger m;
     stringstream ss;
@@ -148,7 +133,6 @@
     ss.str("");
     ss << "  QDC #" << whichQdc << " being used for position determination.";
     m.detail(ss.str());
->>>>>>> a606a527
 
     return true;
 }
@@ -167,7 +151,7 @@
     const int positionBins = S6;
     const int energyBins   = SA;
 
-    for (int i=0; i < numLocations; i++) {
+    for (int i=0; i < numLocations; i++) {	
 	stringstream str;
 	for (int j=1; j < 8; j++) {
 	    str << "QDC " << j << ", T/B LOC " << i;
@@ -180,11 +164,11 @@
 	    if (i == 0) {
 		// declare only once
 		str << "ALL QDC T/B" << j;
-		DeclareHistogram2D(DD_QDCN__QDCN_LOCX + QDC_JUMP * j + LOC_SUM,
+		DeclareHistogram2D(DD_QDCN__QDCN_LOCX + QDC_JUMP * j + LOC_SUM, 
 				   qdcBins, qdcBins, str.str().c_str() );
 		str.str("");
-		str << "ALL QDC " << j << " NORM T/B";
-		DeclareHistogram1D(D_QDCNORMN_LOCX + QDC_JUMP * j + LOC_SUM,
+		str << "ALL QDC " << j << " NORM T/B";   
+		DeclareHistogram1D(D_QDCNORMN_LOCX + QDC_JUMP * j + LOC_SUM, 
 				   normBins, str.str().c_str() );
 	    }
 	}
@@ -199,7 +183,7 @@
 	str << "INFO LOC " << i;
 	DeclareHistogram1D(D_INFO_LOCX + i, infoBins, str.str().c_str());
 	str.str("");
-
+	
 	str << "Energy vs. position, loc " << i;
 	DeclareHistogram2D(DD_POSITION__ENERGY_LOCX + i, positionBins, energyBins, str.str().c_str());
 	str.str("");
@@ -220,7 +204,7 @@
 }
 
 /**
- *  Process the QDC data involved in top/bottom side for a strip
+ *  Process the QDC data involved in top/bottom side for a strip 
  *  Note QDC lengths are HARD-CODED at the moment for the plots and to determine the position
  */
 bool LitePositionProcessor::Process(RawEvent &event)
@@ -228,7 +212,7 @@
     if (!EventProcessor::Process(event))
 	return false;
 
-    static const vector<ChanEvent*> &sumEvents =
+    static const vector<ChanEvent*> &sumEvents = 
 	event.GetSummary("ssd:sum", true)->GetList();
     static const vector<ChanEvent*> &digisumEvents =
 	event.GetSummary("ssd:digisum", true)->GetList();
@@ -277,22 +261,22 @@
 	}
 
 	/* Make sure we get the same match going backwards to insure there is only one in the vector */
-	/* Isn't working due to some C++ STL mumbo jumbo -- normal iterators and reverse iterators not interchangeable
+	/* Isn't working due to some C++ STL mumbo jumbo -- normal iterators and reverse iterators not interchangeable 
 	if ( FindMatchingEdge(sumchan, topEvents.rbegin(), topEvents.rend()) != top) {
-	    cout << "Multiple top edges found for sum location " << location << endl;
+	    cout << "Multiple top edges found for sum location " << location << endl; 
 	}
 	if ( FindMatchingEdge(sumchan, bottomEvents.rbegin(), bottomEvents.rend()) != bottom) {
-	    cout << "Multiple top edges found for sum location " << location << endl;
+	    cout << "Multiple top edges found for sum location " << location << endl; 
 	}
 	*/
 	using namespace dammIds::position;
-
+	
 	float topQdc[numQdcs];
 	float bottomQdc[numQdcs];
 	float topQdcTot = 0;
 	float bottomQdcTot = 0;
 	float position = NAN;
-
+	
 	topQdc[0] = top->GetQdcValue(0);
 	bottomQdc[0] = bottom->GetQdcValue(0);
 	if (bottomQdc[0] == pixie::U_DELIMITER || topQdc[0] == pixie::U_DELIMITER) {
@@ -312,7 +296,7 @@
 	    }
 	    if (bottomQdc[0] == pixie::U_DELIMITER) {
 		plot(D_INFO_LOCX + location, 2);
-		plot(D_INFO_LOCX + LOC_SUM, 2);
+		plot(D_INFO_LOCX + LOC_SUM, 2);		
 		if ( !bottom->GetTrace().empty() ) {
 		  bottomQdc[0] = accumulate(bottom->GetTrace().begin(), bottom->GetTrace().begin() + qdcLen[0], 0);
 		} else {
@@ -326,13 +310,8 @@
 	plot(D_INFO_LOCX + location, 0); // good stuff
 	plot(D_INFO_LOCX + LOC_SUM , 0); // good stuff
 
-<<<<<<< HEAD
-	for (int i=1; i < numQdcs; i++) {
-  	    if (top->GetQdcValue(i) == U_DELIMITER) {
-=======
 	for (int i=1; i < numQdcs; i++) {		
   	    if (top->GetQdcValue(i) == pixie::U_DELIMITER) {
->>>>>>> a606a527
 	      topQdc[i] = accumulate(top->GetTrace().begin() + qdcPos[i-1],
 				     top->GetTrace().begin() + qdcPos[i], 0);
 	    } else {
@@ -341,15 +320,9 @@
 
 	    topQdc[i] -= topQdc[0] * qdcLen[i] / qdcLen[0];
 	    topQdcTot += topQdc[i];
-<<<<<<< HEAD
-	    topQdc[i] /= qdcLen[i];
-
-	    if (bottom->GetQdcValue(i) == U_DELIMITER) {
-=======
 	    topQdc[i] /= qdcLen[i];		
 	    
 	    if (bottom->GetQdcValue(i) == pixie::U_DELIMITER) {
->>>>>>> a606a527
 	      bottomQdc[i] = accumulate(bottom->GetTrace().begin() + qdcPos[i-1],
 					bottom->GetTrace().begin() + qdcPos[i], 0);
 	    } else {
@@ -359,16 +332,16 @@
 	    bottomQdc[i] -= bottomQdc[0] * qdcLen[i] / qdcLen[0];
 	    bottomQdcTot += bottomQdc[i];
 	    bottomQdc[i] /= qdcLen[i];
-
+	    
 	    plot(DD_QDCN__QDCN_LOCX + QDC_JUMP * i + location, topQdc[i] + 100, bottomQdc[i] + 100);
 	    plot(DD_QDCN__QDCN_LOCX + QDC_JUMP * i + LOC_SUM, topQdc[i], bottomQdc[i]);
-
+	    
 	    float frac = topQdc[i] / (topQdc[i] + bottomQdc[i]) * 1000.; // per mil
 	    plot(D_QDCNORMN_LOCX + QDC_JUMP * i + location, frac);
 	    plot(D_QDCNORMN_LOCX + QDC_JUMP * i + LOC_SUM, frac);
 	    if (i == whichQdc) {
-		position = posScale * (frac - minNormQdc[location]) /
-		    (maxNormQdc[location] - minNormQdc[location]);
+		position = posScale * (frac - minNormQdc[location]) / 
+		    (maxNormQdc[location] - minNormQdc[location]);		
 		sumchan->GetTrace().InsertValue("position", position);
 		// plot(DD_POSITION, location, position);
 		plot(DD_POSITION__ENERGY_LOCX + location, position, sumchan->GetCalEnergy());
