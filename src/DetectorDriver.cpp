/*    the detector driver class.

      The main analysis program.  A complete event is create in PixieStd
      passed into this class.  See manual for further details.

      SNL - 7-2-07
      SNL - 7-12-07
            Add root analysis. If the ROOT program has been
            detected on the computer system the and the
            makefile has the useroot flag declared, ROOT
            analysis will be included.
      DTM - Oct. '09
            Significant structural/cosmetic changes. Event processing is
	    now primarily handled by individual event processors which
	    handle their own DetectorDrivers

      SVP - Oct. '10
            Added the VandleProcessor for use with VANDLE.
            Added the PulserProcessor for use with Pulsers.
            Added the WaveformProcessor to determine ps time resolutions.
*/

/*!
  \file DetectorDriver.cpp

  \brief event processing

  In this file are the details for experimental processing of a raw event
  created by ScanList() in PixieStd.cpp.  Event processing includes things
  which do not change from experiment to experiment (such as energy
  calibration and raw parameter plotting) and things that do (differences
  between MTC and RMS experiment, for example).
*/

#include <algorithm>
#include <fstream>
#include <iostream>
#include <iomanip>
#include <iterator>
#include <sstream>

#include "PathHolder.hpp"
#include "Exceptions.hpp"
#include "DetectorDriver.hpp"
#include "DetectorLibrary.hpp"
#include "MapFile.hpp"
#include "RandomPool.hpp"
#include "RawEvent.hpp"
#include "TimingInformation.hpp"
#include "TreeCorrelator.hpp"

#include "DammPlotIds.hpp"

#include "DssdProcessor.hpp"
#include "Hen3Processor.hpp"
#include "GeProcessor.hpp"
#include "Ge4Hen3Processor.hpp"
#include "ImplantSsdProcessor.hpp"
#include "IonChamberProcessor.hpp"
#include "McpProcessor.hpp"
#include "MtcProcessor.hpp"
#include "PositionProcessor.hpp"
#include "PulserProcessor.hpp"
#include "BetaScintProcessor.hpp"
#include "NeutronScintProcessor.hpp"
#include "LiquidScintProcessor.hpp"
#include "SsdProcessor.hpp"
#include "TraceFilterer.hpp"
#include "TriggerLogicProcessor.hpp"
#include "VandleProcessor.hpp"

#include "CfdAnalyzer.hpp"
#include "DoubleTraceAnalyzer.hpp"
#include "FittingAnalyzer.hpp"
#include "TauAnalyzer.hpp"
#include "TraceAnalyzer.hpp"
#include "TraceExtracter.hpp"
#include "WaveformAnalyzer.hpp"

#ifdef useroot
#include "RootProcessor.hpp"
#include "ScintRoot.hpp"
#include "VandleRoot.hpp"
#endif

using namespace std;
using namespace dammIds::raw;

/*!
  detector driver constructor

  Creates instances of all event processors
*/

using namespace dammIds::raw;

DetectorDriver* DetectorDriver::instance = NULL;

/** Instance is created upon first call */
DetectorDriver* DetectorDriver::get() {
    if (!instance) {
        instance = new DetectorDriver();
    }
    return instance;
}

DetectorDriver::DetectorDriver() : 
    histo(OFFSET, RANGE) 
{
    cout << "DetectorDriver: loading processors" << endl;
<<<<<<< HEAD
    //vecProcess.push_back(new GeProcessor()); 
    vecProcess.push_back(new Ge4Hen3Processor()); 
    vecProcess.push_back(new Hen3Processor()); 
    vecProcess.push_back(new MtcProcessor());
=======
    try {
        vecProcess.push_back(new GeProcessor()); 
        //vecProcess.push_back(new Ge4Hen3Processor()); 
        //vecProcess.push_back(new Hen3Processor()); 
        vecProcess.push_back(new MtcProcessor());
>>>>>>> f9cd9d40

#if defined(pulsefit) || defined(dcfd)
        vecAnalyzer.push_back(new WaveformAnalyzer());
#endif

#ifdef pulsefit
        vecAnalyzer.push_back(new FittingAnalyzer());
#elif dcfd
        vecAnalyzer.push_back(new CfdAnalyzer());
#endif

#ifdef useroot
        vecProcess.push_back(new ScintROOT());
        vecProcess.push_back(new VandleROOT());
        vecProcess.push_back(new RootProcessor("tree.root", "tree"));
#else
        vecProcess.push_back(new BetaScintProcessor());
        //vecProcess.push_back(new NeutronScintProcessor());
        //vecProcess.push_back(new LiquidScintProcessor());
#endif

        //vecAnalyzer.push_back(new TracePlotter());
        //vecProcess.push_back(new VandleProcessor());
        //vecProcess.push_back(new TriggerLogicProcessor());
        //vecAnalyzer.push_back(new DoubleTraceAnalyzer());
        //vecAnalyzer.push_back(new TraceExtracter("ssd", "top"));
        //vecAnalyzer.push_back(new TauAnalyzer());
        //vecProcess.push_back(new SsdProcessor());
        //vecProcess.push_back(new PositionProcessor());
    } catch (exception &e) {
        // Any exception in registering plots in Processors 
        // and possible other exceptions in creating Processors
        // will be intercepted here
        cout << "Exception caught at DetectorDriver::DetectorDriver" << endl;
        cout << "\t" << e.what() << endl;
        exit(EXIT_FAILURE);
    }
}

/*!
  detector driver deconstructor

  frees memory for all event processors
 */
DetectorDriver::~DetectorDriver()
{
    for (vector<EventProcessor *>::iterator it = vecProcess.begin();
	 it != vecProcess.end(); it++) {
	delete *it;
    }

    vecProcess.clear();

    for (vector<TraceAnalyzer *>::iterator it = vecAnalyzer.begin();
	 it != vecAnalyzer.end(); it++) {
	delete *it;
    }

    vecAnalyzer.clear();
}

/*!
  Called from PixieStd.cpp during initialization.
  The calibration file cal.txt is read using the function ReadCal() and 
  checked to make sure that all channels have a calibration.
*/

int DetectorDriver::Init(RawEvent& rawev)
{
    // initialize the trace analysis routine
    for (vector<TraceAnalyzer *>::iterator it = vecAnalyzer.begin();
	 it != vecAnalyzer.end(); it++) {
	(*it)->Init();
	(*it)->SetLevel(20); //! Plot traces
    }

    // initialize processors in the event processing vector
    for (vector<EventProcessor *>::iterator it = vecProcess.begin();
         it != vecProcess.end(); it++) {
        (*it)->Init(rawev);	
    }

    /*
      Read in the calibration parameters from the file cal.txt
    */
    //cout << "read in the calibration parameters" << endl;
    ReadCal();

    TimingInformation readFiles;
    readFiles.ReadTimingConstants();
    readFiles.ReadTimingCalibration();

    rawev.GetCorrelator().Init(rawev);

    return 0;
}

/*!
  \brief controls event processing

  The ProcessEvent() function is called from ScanList() in PixieStd.cpp
  after an event has been constructed. This function is passed the mode
  the analysis is currently in (the options are either "scan" or
  "standaloneroot").  The function checks the thresholds for the individual
  channels in the event and calibrates their energies. 
  The raw and calibrated energies are plotted if the appropriate DAMM spectra
  have been created.  Then experiment specific processing is performed.  
  Currently, both RMS and MTC processing is available.  After all processing
  has occured, appropriate plotting routines are called.
*/
int DetectorDriver::ProcessEvent(const string &mode, RawEvent& rawev){   
    /*
      Begin the event processing looping over all the channels
      that fired in this particular event.
    */
    plot(dammIds::raw::D_NUMBER_OF_EVENTS, dammIds::GENERIC_CHANNEL);
    
    try {
        for (vector<ChanEvent*>::const_iterator it = rawev.GetEventList().begin();
            it != rawev.GetEventList().end(); ++it) {
            string place = (*it)->GetChanID().GetPlaceName();
            if (place == "__-1") // empty channel
                continue;
            PlotRaw((*it));
            ThreshAndCal((*it), rawev); // check threshold and calibrate
            PlotCal((*it));

            double time = (*it)->GetTime();
            double energy = (*it)->GetCalEnergy();
            CorrEventData data(time, energy);
            TreeCorrelator::get()->place(place)->activate(data);
        } 
    
        // have each processor in the event processing vector handle the event
        /* First round is preprocessing, where process result must be guaranteed
        * to not to be dependent on results of other Processors. */
        for (vector<EventProcessor*>::iterator iProc = vecProcess.begin();
        iProc != vecProcess.end(); iProc++) {
            if ( (*iProc)->HasEvent() ) {
                (*iProc)->PreProcess(rawev);
            }
        }
        /* In the second round the Process is called, which may depend on other
        * Processors. */
        for (vector<EventProcessor *>::iterator iProc = vecProcess.begin();
        iProc != vecProcess.end(); iProc++) {
            if ( (*iProc)->HasEvent() ) {
                (*iProc)->Process(rawev);
            }
        }
    } catch (exception &e) {
        // Any exception in activation of basic places, PreProcess and Process
        // will be intercepted here
        cout << "Exception caught at DetectorDriver::ProcessEvent" << endl;
        cout << "\t" << e.what() << endl;
        exit(EXIT_FAILURE);
    }

    return 0;   
}

// declare plots for all the event processors
void DetectorDriver::DeclarePlots(MapFile& theMapFile)
{
    try {
        for (vector<TraceAnalyzer *>::const_iterator it = vecAnalyzer.begin();
        it != vecAnalyzer.end(); it++) {
            (*it)->DeclarePlots();
        }

        for (vector<EventProcessor *>::const_iterator it = vecProcess.begin();
        it != vecProcess.end(); it++) {
            (*it)->DeclarePlots();
        }
        
        // Declare plots for each channel
        DetectorLibrary* modChan = DetectorLibrary::get();

        DeclareHistogram1D(D_HIT_SPECTRUM, S7, "channel hit spectrum");
        DeclareHistogram1D(D_SUBEVENT_GAP, SE, "time btwn chan-in event,10ns bin");
        DeclareHistogram1D(D_EVENT_LENGTH, SE, "time length of event, 10 ns bin");
        DeclareHistogram1D(D_EVENT_GAP, SE, "time between events, 10 ns bin");
        DeclareHistogram1D(D_EVENT_MULTIPLICITY, S7, "number of channels in event");
        DeclareHistogram1D(D_BUFFER_END_TIME, SE, "length of buffer, 1 ms bin");
        DeclareHistogram2D(DD_RUNTIME_SEC, SE, S6, "run time - s");
        DeclareHistogram2D(DD_DEAD_TIME_CUMUL, SE, S6, "dead time - cumul");
        DeclareHistogram2D(DD_BUFFER_START_TIME, SE, S6, "dead time - 0.1%");
        DeclareHistogram2D(DD_RUNTIME_MSEC, SE, S7, "run time - ms");
        DeclareHistogram1D(D_NUMBER_OF_EVENTS, S4, "event counter");

        DetectorLibrary::size_type maxChan = (theMapFile ? modChan->size() : 192);

        for (DetectorLibrary::size_type i = 0; i < maxChan; i++) {	 
            if (theMapFile && !modChan->HasValue(i)) {
                continue;
            }
            stringstream idstr; 
            
            if (theMapFile) {
                const Identifier &id = modChan->at(i);

                idstr << "M" << modChan->ModuleFromIndex(i)
                << " C" << modChan->ChannelFromIndex(i)
                << " - " << id.GetType()
                << ":" << id.GetSubtype()
                << " L" << id.GetLocation();
            } else {
                idstr << "id " << i;
            }
            DeclareHistogram1D(D_RAW_ENERGY + i, SE, ("RawE " + idstr.str()).c_str() );
            DeclareHistogram1D(D_FILTER_ENERGY + i, SE, ("FilterE " + idstr.str()).c_str() );
            DeclareHistogram1D(D_SCALAR + i, SE, ("Scalar " + idstr.str()).c_str() );
#if !defined(REVD) && !defined(REVF)
            DeclareHistogram1D(D_TIME + i, SE, ("Time " + idstr.str()).c_str() ); 
#endif
            DeclareHistogram1D(D_CAL_ENERGY + i, SE, ("CalE " + idstr.str()).c_str() );
            DeclareHistogram1D(D_CAL_ENERGY_REJECT + i, SE, ("CalE NoSat " + idstr.str()).c_str() );
        }
        DeclareHistogram1D(D_HAS_TRACE, S7, "channels with traces");
    } catch (exception &e) {
        // Any exception in histogram declaration will be intercepted here
        cout << "Exception caught at DetectorDriver::DeclareHistograms" << endl;
        cout << "\t" << e.what() << endl;
        exit(EXIT_FAILURE);
    }
}

// sanity check for all our expectations
bool DetectorDriver::SanityCheck(void) const
{
    return true;
}

/*!
  \brief check threshold and calibrate each channel.

  Check the thresholds and calibrate the energy for each channel using the
  calibrations contained in the calibration vector filled during ReadCal()
*/

int DetectorDriver::ThreshAndCal(ChanEvent *chan, RawEvent& rawev)
{   
    // retrieve information about the channel
    Identifier chanId = chan->GetChanID();
    int id            = chan->GetID();
    string type       = chanId.GetType();
    string subtype    = chanId.GetSubtype();
    bool hasStartTag  = chanId.HasTag("start");
    Trace &trace      = chan->GetTrace();

    RandomPool* randoms = RandomPool::get();

    double energy = 0.;

    if (type == "ignore" || type == "") {
        return 0;
    }
    /*
      If the channel has a trace get it, analyze it and set the energy.
    */
    if ( !trace.empty() ) {
        plot(D_HAS_TRACE, id);

	for (vector<TraceAnalyzer *>::iterator it = vecAnalyzer.begin();
	     it != vecAnalyzer.end(); it++) {	
            (*it)->Analyze(trace, type, subtype);
	}

	if (trace.HasValue("filterEnergy") ) {     
	    if (trace.GetValue("filterEnergy") > 0) {
            energy = trace.GetValue("filterEnergy");
            plot(D_FILTER_ENERGY + id, energy);
	    } else {
            energy = 2;
	    }
	}
	if (trace.HasValue("calcEnergy") ) {	    
	    energy = trace.GetValue("calcEnergy");
	    chan->SetEnergy(energy);
	} else if (!trace.HasValue("filterEnergy")) {
	    energy = chan->GetEnergy() + randoms->Get();
	    energy /= ChanEvent::pixieEnergyContraction;
	}
	if (trace.HasValue("phase") ) {
	    double phase = trace.GetValue("phase");
	    chan->SetHighResTime( phase * pixie::adcClockInSeconds + 
				  chan->GetTrigTime() * pixie::filterClockInSeconds);
	}
    } else {
	// otherwise, use the Pixie on-board calculated energy
	// add a random number to convert an integer value to a 
	//   uniformly distributed floating point

	energy = chan->GetEnergy() + randoms->Get();
	energy /= ChanEvent::pixieEnergyContraction;
    }
    /*
      Set the calibrated energy for this channel
    */
    chan->SetCalEnergy( cal[id].Calibrate(energy) );

    /*
      update the detector summary
    */    
    rawev.GetSummary(type)->AddEvent(chan);
    DetectorSummary *summary;
    
    summary = rawev.GetSummary(type + ':' + subtype, false);
    if (summary != NULL)
	summary->AddEvent(chan);

    if(hasStartTag) {
	summary = 
	    rawev.GetSummary(type + ':' + subtype + ':' + "start", false);
	if (summary != NULL)
	    summary->AddEvent(chan);
    }
    
    return 1;
}

/*!
  Plot the raw energies of each channel into the damm spectrum number assigned
  to it in the map file with an offset as defined in DammPlotIds.hpp
*/
int DetectorDriver::PlotRaw(const ChanEvent *chan)
{
    int id = chan->GetID();
    float energy = chan->GetEnergy() / ChanEvent::pixieEnergyContraction;
    
    plot(D_RAW_ENERGY + id, energy);
    
    return 0;
}

/*!
  Plot the calibrated energies of each channel into the damm spectrum number
  assigned to it in the map file with an offset as defined in DammPlotIds.hpp
*/
int DetectorDriver::PlotCal(const ChanEvent *chan)
{
    int id = chan->GetID();
    // int dammid = chan->GetChanID().GetDammID();
    float calEnergy = chan->GetCalEnergy();
    
    plot(D_CAL_ENERGY + id, calEnergy);
    if (!chan->IsSaturated() && !chan->IsPileup())
        plot(D_CAL_ENERGY_REJECT + id, calEnergy);
    return 0;
}

vector<EventProcessor *> DetectorDriver::GetProcessors(const string& type) const
{
  vector<EventProcessor *> retVec;

  for (vector<EventProcessor *>::const_iterator it = vecProcess.begin();
       it != vecProcess.end(); it++) {
    if ( (*it)->GetTypes().count(type) > 0 )
      retVec.push_back(*it);
  }

  return retVec;
}

/*!
  Read in the calibration for each channel according to the data in cal.txt
*/
void DetectorDriver::ReadCal()
{
    /*
      The file cal.txt contains the calibration for each channel.  The first
      five variables describe the detector's physical location (strip number,
      detector number, ...), the detector type, the detector subtype, the number
      of calibrations, and their polynomial order.  Using this information, the
      rest of a channel's calibration is read in as -- lower threshold for the 
      current calibration, followed by the polynomial constants in increasing
      polynomial order.  The lower thresholds and polynomial values are read in
      for each distinct calibration specified by the number of calibrations.
    */

    // lookup table for information from map.txt (from PixieStd.cpp)
    DetectorLibrary* modChan = DetectorLibrary::get();
    Identifier lookupID;

    /*
      Values used to read in the thresholds and polynomials from cal.txt
      The numbers can not be read directly into the vectors
    */
    float thresh;
    float val;

    /*
      The channels module number, channel number, detector location
      the number of calibrations, polynomial order, if the detector
      should be ignored, the detector type and subtype.
    */
    unsigned int detLocation;
    string detType, detSubtype;

    PathHolder* conf_path = new PathHolder();
    string calFilename = conf_path->GetFullPath("cal.txt");
    delete conf_path;

    ifstream calFile(calFilename.c_str());

    // make sure there is a generic calibration for each channel in the map
    cal.resize(modChan->size());

    if (!calFile) {
        throw IOException("Could not open file " + calFilename);
    } else {
      cout << "Reading in calibrations from " << calFilename << endl;
      while (calFile) {
            /*
              While the end of the calibration file has not been reached,
              increment the number of lines read and if the first input on a
	      line is a number, read in the first five parameters for a channel
            */
            if ( isdigit(calFile.peek()) ) {
                 calFile >> detLocation >> detType >> detSubtype;
		lookupID.SetLocation(detLocation);
		lookupID.SetType(detType);
		lookupID.SetSubtype(detSubtype);
		// find the identifier in the map
		DetectorLibrary::iterator mapIt = 
		    find(modChan->begin(), modChan->end(), lookupID); 
		if (mapIt == modChan->end()) {
		    cout << "Can not match detector type " << detType
			 << " and subtype " << detSubtype 
			 << " with location " << detLocation
			 << " to a channel in the map." << endl;
		    exit(EXIT_FAILURE);
		}
		size_t id = distance(modChan->begin(), mapIt);
		Calibration &detCal = cal.at(id);
		//? make this a member function of Calibration
		detCal.id = id;
		calFile	>> detCal.numCal >> detCal.polyOrder;
		detCal.thresh.clear();
		detCal.val.clear();
		detCal.detLocation = detLocation;
		detCal.detType = detType;
		detCal.detSubtype = detSubtype;
                /*
                  For the number of calibrations read in the
                  thresholds and the polynomial values
                */
                for (unsigned int i = 0; i < detCal.numCal; i++) {
                    calFile >> thresh;
                    detCal.thresh.push_back(thresh);

                    for(unsigned int j = 0; j < detCal.polyOrder+1; j++){
                        /*
                          For the calibration order, read in the polynomial 
                          constants in ascending order
                        */
                        calFile >> val;
			detCal.val.push_back(val);
                    } // finish looping on polynomial order
                } // finish looping on number of calibrations

                /*
                  Add the value of MAX_PAR from the Globals.hpp file
                  as the upper limit of all calibrations
                */
                detCal.thresh.push_back(MAX_PAR);
            } else {
                // this is a comment, skip line 
                calFile.ignore(1000,'\n');
            }            
        } // end while (!calFile) loop - end reading cal.txt file
    }
    calFile.close();

    // check to make sure every channel has a calibration, no default
    //   calibration is allowed
    DetectorLibrary::const_iterator mapIt = modChan->begin();
    vector<Calibration>::iterator calIt = cal.begin();
    for (;mapIt != modChan->end(); mapIt++, calIt++) {
	string type = mapIt->GetType();
	if (type == "ignore" || type == "") {
	    continue;
	};
	if (calIt->detType!= type) {
	    if (mapIt->HasTag("uncal")) {
		// set the remaining fields properly
		calIt->detType     = type;
		calIt->detSubtype  = mapIt->GetSubtype();
		calIt->detLocation = mapIt->GetLocation(); 
		continue;
	    }
	    cout << "Uncalibrated detector found for type " << type
		 << " at location " << mapIt->GetLocation() 
		 << ". No default calibration is given, please correct." 
		 << endl;
	    exit(EXIT_FAILURE);
	}
    }
    /*
      Print the calibration values that have been read in
    */
    //cout << "calibration parameters are: " << cal.size() << endl;
   
    if (verbose::CALIBRATION_INIT) {
        cout << setw(4)  << "mod" 
            << setw(4)  << "ch"
        << setw(4)  << "loc"
        << setw(10) << "type"
            << setw(8)  << "subtype"
        << setw(5)  << "cals"
        << setw(6)  << "order"
        << setw(31) << "cal values: low-high thresh, coeffs" << endl;
    
        //? calibration print command?
        for(size_t a = 0; a < cal.size(); a++){
        cout << setw(4)  << int(a/16) 
        << setw(4)  << (a % 16)
        << setw(4)  << cal[a].detLocation 
        << setw(10) << cal[a].detType
            << setw(8)  << cal[a].detSubtype 
        << setw(5)  << cal[a].numCal
            << setw(6)  << cal[a].polyOrder;      
            for(unsigned int b = 0; b < cal[a].numCal; b++){
            cout << setw(6) << cal[a].thresh[b];
                cout << " - " << setw(6) << cal[a].thresh[b+1];
                for(unsigned int c = 0; c < cal[a].polyOrder+1; c++){
            cout << setw(7) << setprecision(5) 
            << cal[a].val[b*(cal[a].polyOrder+1)+c];
                }

            }
            
            cout << endl;
        }
    }
}

/*!
  Construct calibration parameters using Zero() method
*/
Calibration::Calibration() : 
    id(-1), detType(""), detSubtype(""), detLocation(-1),
    numCal(1), polyOrder(1)
{
    thresh.push_back(0);
    thresh.push_back(MAX_PAR);
    // simple linear calibration
    val.push_back(0); // constant coeff
    val.push_back(1); // coeff linear in raw energy
}

double Calibration::Calibrate(double raw)
{
    /*
      Make sure we don't have any calibration values below the lowest
      calibration theshold or any calibrated energies above the 
      maximum threshold value set in cal.txt
    */
    if(raw < thresh[0]) {
        return 0;
    } 

    if(raw >= thresh[numCal]) {
	return thresh[numCal] - 1;
    }

    double calVal = 0;
    /*
      Begin threshold check and calibration, first
      loop over the number of calibrations
    */
    for(unsigned int a = 0; a < numCal; a++) {
        //check to see if energy falls in this calibration range
        if (raw >= thresh[a] && raw < thresh[a+1]) {
            //loop over the polynomial order
            for(unsigned int b = 0; b < polyOrder+1; b++) {
		calVal += pow(raw,(double)b) * val[a*(polyOrder+1) + b];
            }
	    break;
        }
    }

    return calVal;
}

/*!
  This function is called from the scan program
  when scan is either killed or ended.  If
  ROOT has been enabled, close the ROOT files.
  If ROOT is not enabled do nothing.
*/
extern "C" void detectorend_()
{
    //cout << "ending, no rootfile " << endl;       
}
<|MERGE_RESOLUTION|>--- conflicted
+++ resolved
@@ -108,18 +108,11 @@
     histo(OFFSET, RANGE) 
 {
     cout << "DetectorDriver: loading processors" << endl;
-<<<<<<< HEAD
-    //vecProcess.push_back(new GeProcessor()); 
-    vecProcess.push_back(new Ge4Hen3Processor()); 
-    vecProcess.push_back(new Hen3Processor()); 
-    vecProcess.push_back(new MtcProcessor());
-=======
     try {
-        vecProcess.push_back(new GeProcessor()); 
-        //vecProcess.push_back(new Ge4Hen3Processor()); 
-        //vecProcess.push_back(new Hen3Processor()); 
+        //vecProcess.push_back(new GeProcessor()); 
+        vecProcess.push_back(new Ge4Hen3Processor()); 
+        vecProcess.push_back(new Hen3Processor()); 
         vecProcess.push_back(new MtcProcessor());
->>>>>>> f9cd9d40
 
 #if defined(pulsefit) || defined(dcfd)
         vecAnalyzer.push_back(new WaveformAnalyzer());
