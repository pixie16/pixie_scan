/** \file Correlator.cpp
 *  \brief Correlates events
 *
 *  The correlator class keeps track of where and when implantation and decay
 *  events have occurred, and then correlates each decay with its corresponding
 *  implant. A decay will only be validate if it occurred close enough in time
 *  to the implant, and the implant was well separated in time with regard to
 *  all other implants at the same location
 *  
 *  This file is derived from previous "correlator.cpp"
 *  
 *  \author David Miller
 *  \date April 2010
 */

#include <iomanip>
#include <fstream>
#include <iostream>
#include <sstream>
#include <string>

#include <cmath>
#include <ctime>

#include "DammPlotIds.hpp"
#include "Globals.hpp"
#include "DetectorDriver.hpp"
#include "LogicProcessor.hpp"
#include "RawEvent.hpp"
#include "Correlator.hpp"

using namespace std;
using namespace dammIds::correlator;

namespace dammIds {
    namespace correlator {
        const int D_CONDITION            = 0;
        const int D_TIME_BW_IMPLANTS     = 1;
        const int D_TIME_BW_ALL_IMPLANTS = 2;
    }
} // correlator namespace

// all in seconds
const double Correlator::minImpTime = 5e-3;
const double Correlator::corrTime   = 60; // used to be 3300
const double Correlator::fastTime   = 40e-6;

<<<<<<< HEAD
Correlator::Correlator() : histo(OFFSET, RANGE), 
=======
Correlator::Correlator() : histo(OFFSET, RANGE, "correlator"), 
>>>>>>> a606a527
    lastImplant(NULL), lastDecay(NULL), condition(UNKNOWN_CONDITION)
{
}

EventInfo::EventInfo()
{
    flagged = false;
    pileUp  = false;
    hasVeto = false;
    hasTof  = false;
    beamOn  = false;

    foilTime = offTime = energy = time = position = NAN;
    boxMult = mcpMult = impMult = 0;

    type = UNKNOWN_EVENT;
    logicBits[0] = 'X'; logicBits[1] = '\0'; 
    logicBits[dammIds::logic::MAX_LOGIC] = '\0';
    generation = 0;
}

CorrelationList::CorrelationList() : std::vector<EventInfo>()
{
    flagged = false;
}

double CorrelationList::GetDecayTime() const
{
    if (empty() || back().type == EventInfo::IMPLANT_EVENT) {
	return NAN;
    } else {
	return back().dtime;
    }
}

double CorrelationList::GetImplantTime() const
{
    if (empty() || front().type != EventInfo::IMPLANT_EVENT) {
	return NAN;
    } else {
	return front().time;
    }
}

void CorrelationList::Flag() 
{
    if (!empty())
	back().flagged = true;
    flagged = true;
}

bool CorrelationList::IsFlagged() const
{
    return flagged;
}

void CorrelationList::clear()
{
    flagged = false;
    vector<EventInfo>::clear();
}

void CorrelationList::PrintDecayList() const
{
    ofstream fullLog("HIS/full_decays.txt", ios::app);
    stringstream str;

    DetectorDriver* driver = DetectorDriver::get();

    const double printTimeResolution = 1e-3;

    if (empty()) {
	cout << "    EMPTY" << endl;
	return;
    }
    double firstTime = front().time;
    double lastTime = firstTime;

    time_t theTime = driver->GetWallTime(firstTime);
    
    str  << " " << ctime(&theTime)
	 << "    TAC: " << setw(8) << front().tof
	 << ",    ts: " << fixed << setprecision(8) 
     << (firstTime * Globals::get()->clockInSeconds()) 
	 << ",    cc: " << scientific << setprecision(3) 
     << front().clockCount << endl;
    cout << str.str();
#ifndef ONLINE
    fullLog << str.str();
#endif
    str.str("");

    for (const_iterator it = begin(); it != end(); it++) {
	double dt   = ((*it).time - firstTime) * 
                  Globals::get()->clockInSeconds() / printTimeResolution;
	double dt2 = ((*it).time - lastTime) *
                 Globals::get()->clockInSeconds() / printTimeResolution;
	double offt = (*it).offTime *
                  Globals::get()->clockInSeconds() / printTimeResolution;

	if ((*it).flagged) {
	    str << " * " << setw(2) << (*it).generation << " E";
	} else {
	    if ((*it).type == EventInfo::GAMMA_EVENT) {
		str << " G ";
	    } else {
		str << "   ";
	    }
	    str << setw(2) << (*it).generation << " E";
	}
	str  << setw(10) << fixed << setprecision(4) << (*it).energy
	     << " [ch] at T " << setw(10) << dt 
	     << ", DT= " << setw(10) << dt2;
	if ( (*it).type != EventInfo::GAMMA_EVENT) {
	    str << ", OT (" << (*it).logicBits << ")= " << setw(10) << offt << " [ms]" 
		<< " M" << (*it).mcpMult << "I" << (*it).impMult << "B" << (*it).boxMult;
	    if ( !isnan((*it).position) ) {
		str << " POS = " << (*it).position;
	    }
	}
	str << endl;	
	/*
	if ((*it).mcpMult > 0 && !isnan((*it).foilTime) )
	    str << "      Foil time: " << (*it).foilTime << endl;
	*/
	if ((*it).boxMult > 0)
	    str << "      Box: E " << (*it).energyBox << " for location " << (*it).boxMax << endl;	
	lastTime = (*it).time;
    } 
    str << endl;
    cout << str.str();
#ifndef ONLINE
    fullLog << str.str();
#endif

    cout.unsetf(ios::floatfield);
}



void Correlator::Init(RawEvent& rawev)
{
    // do nothing
}

Correlator::~Correlator()
{
    // dump any flagged decay lists which have not been output
    for (unsigned int i=0; i < arraySize; i++) {
	for (unsigned int j=0; j < arraySize; j++) {
	    if (IsFlagged(i,j))
		PrintDecayList(i,j);
	}
    }    
}

void Correlator::DeclarePlots()
{
    using namespace dammIds::correlator;
    static bool done = false;

    if (done)  {
	return;
    }

    DeclareHistogram1D(D_CONDITION, S9, "Correlator condition");
    DeclareHistogram1D(D_TIME_BW_IMPLANTS, S9, "time between implants, 100 ms/bin"); 
    DeclareHistogram1D(D_TIME_BW_ALL_IMPLANTS, SA, "time between all implants, 1 us/bin"); 

    done = true;
}

void Correlator::Correlate(EventInfo &event, 
			   unsigned int fch, unsigned int bch)
{
    using namespace dammIds::correlator;

    if (fch < 0 || fch >= arraySize || bch < 0  || bch >= arraySize) {
	plot(D_CONDITION, INVALID_LOCATION);
	return;
    }

    CorrelationList &theList = decaylist[fch][bch];
    
    double lastTime = NAN;
    double clockInSeconds = Globals::get()->clockInSeconds();

    switch (event.type) {
	case EventInfo::IMPLANT_EVENT:
	    if (theList.IsFlagged()) {
		PrintDecayList(fch, bch);
	    }	
	    lastTime = GetImplantTime(fch, bch);
	    theList.clear();
	    
	    condition = VALID_IMPLANT;
	    if ( lastImplant != NULL ) {
		double dt = event.time - lastImplant->time;
		plot(D_TIME_BW_ALL_IMPLANTS, dt * clockInSeconds / 1e-6);
	    } 
	    if ( !isnan(lastTime) ) {
		condition = BACK_TO_BACK_IMPLANT;
		event.dtime = event.time - lastTime;
		plot(D_TIME_BW_IMPLANTS, event.dtime * clockInSeconds / 100e-3);
	    } else {
		event.dtime = INFINITY;
	    }
	    event.generation = 0;
	    theList.push_back(event);
	    lastImplant = &theList.back();

	    break;
	default:	    
 	    if ( theList.empty() ) {
		break;
	    }
	    if ( isnan(theList.GetImplantTime()) ) {
		cout << "No implant time for decay list" << endl;
		break;
	    }
	    if (event.type == EventInfo::UNKNOWN_EVENT) {
		condition = UNKNOWN_CONDITION;
	    } else {
		condition = VALID_DECAY;
	    }
	    condition = VALID_DECAY; // tmp -- DTM
	    lastTime = theList.back().time;

	    double dt = event.time - theList.GetImplantTime();
	    if (dt < 0) {
		if ( dt < -5e11 && event.time < 1e9 ) {
		    cout << "Decay following pixie clock reset, clearing decay lists!" << endl;
		    cout << "  Event time: " << event.time
			 << "\n  Implant time: " << theList.GetImplantTime()
			 << "\n  DT: " << dt << endl;
		    // PIXIE's clock has most likely been zeroed due to a file marker
		    //   no chance of doing correlations
		    for (unsigned int i=0; i < arraySize; i++) {
			for (unsigned int j=0; j < arraySize; j++) {
			    if (IsFlagged(i,j)) {
				PrintDecayList(i, j);
			    }
			    decaylist[i][j].clear();
			}
		    }
		} else if (event.type != EventInfo::GAMMA_EVENT) {
		    // since gammas are processed at a different time than everything else
		    cout << "negative correlation time, DECAY: " << event.time
			 << " IMPLANT: " << theList.GetImplantTime()
			 << " DT: " << dt << endl;
		}

		event.dtime = NAN;
		break;
	    } // negative correlation itme
	    if (theList.front().dtime * clockInSeconds >= minImpTime) {
		if (dt * clockInSeconds < corrTime) {
		    // event.dtime = event.time - lastTime; // (FOR CHAINS)
		    event.dtime = event.time - theList.front().time; // FOR LERIBSS
		    if (event.dtime * clockInSeconds < fastTime && event.dtime > 0) {
			// event.flagged = true; 
		    }
		} else {
		    // event.dtime = event.time - lastTime; // (FOR CHAINS)
		    event.dtime = event.time - theList.front().time; // FOR LERIBSS
		    condition = DECAY_TOO_LATE;
		}
	    } else {
		condition = IMPLANT_TOO_SOON;
	    }
	    if (condition == VALID_DECAY) {
		event.generation = theList.back().generation + 1;
	    }
	    theList.push_back(event);
	    if (event.energy == 0 && isnan(event.time))
		cout << " Adding zero decay event " << endl;

	    if (event.flagged)
		theList.Flag();

	    if (condition == VALID_DECAY) {
		lastDecay = &theList.back();
	    } else if (condition == DECAY_TOO_LATE) {
		theList.clear();
	    }

	    break;
    }
    
    plot(D_CONDITION, condition);
}

/**
 *  This correlates an event with all positions in the setup. 
 *    This is useful for cases where the event is interesting but can not be assigned
 *    to a particular implant location as in the case of external gamma-ray detectors
 */
void Correlator::CorrelateAll(EventInfo &event)
{
    for (unsigned int fch=0; fch < arraySize; fch++) {
	for (unsigned int bch=0; bch < arraySize; bch++) {
	    if (decaylist[fch][bch].size() == 0)
		continue;
	    if (event.time - decaylist[fch][bch].back().time <
                10e-6 / Globals::get()->clockInSeconds()) {
		// only correlate fast events for now
		Correlate(event, fch, bch);
	    }
	}
    }
}

void Correlator::CorrelateAllX(EventInfo &event, unsigned int bch)
{
    for (unsigned int fch = 0; fch < arraySize; fch++) {
	Correlate(event, fch, bch);
    }
}
  
void Correlator::CorrelateAllY(EventInfo &event, unsigned int fch)
{
    for (unsigned int bch = 0; bch < arraySize; bch++) {
	Correlate(event, fch, bch);
    }
}

double Correlator::GetDecayTime(void) const
{
    if (lastDecay == NULL) {
	return NAN;
    } else {
	return lastDecay->dtime;
    }
}

double Correlator::GetDecayTime(int fch, int bch) const
{
    return decaylist[fch][bch].GetDecayTime();
}

double Correlator::GetImplantTime(void) const
{
    if (lastImplant == NULL) {
	return NAN;
    } else {
	return lastImplant->time;
    }
}

double Correlator::GetImplantTime(int fch, int bch) const
{
    return decaylist[fch][bch].GetImplantTime();
}

void Correlator::Flag(int fch, int bch) 
{
    if (!decaylist[fch][bch].empty())
	decaylist[fch][bch].Flag();
}

bool Correlator::IsFlagged(int fch, int bch)
{
    return decaylist[fch][bch].IsFlagged();

}

void Correlator::PrintDecayList(unsigned int fch, unsigned int bch) const
{
    // this channel has a lot of noise

    cout << "Current decay list for " << fch << " , " << bch << " : " << endl;
    decaylist[fch][bch].PrintDecayList();
}<|MERGE_RESOLUTION|>--- conflicted
+++ resolved
@@ -45,11 +45,7 @@
 const double Correlator::corrTime   = 60; // used to be 3300
 const double Correlator::fastTime   = 40e-6;
 
-<<<<<<< HEAD
-Correlator::Correlator() : histo(OFFSET, RANGE), 
-=======
 Correlator::Correlator() : histo(OFFSET, RANGE, "correlator"), 
->>>>>>> a606a527
     lastImplant(NULL), lastDecay(NULL), condition(UNKNOWN_CONDITION)
 {
 }
