/** \file VandleProcessor.cpp
 *\brief Processes information for VANDLE
 *
 *Processes information from the VANDLE Bars, allows for
 *beta-gamma-neutron correlations. The prototype for this
 *code was written by M. Madurga.
 *
 *\author S. V. Paulauskas
 *\date 26 July 2010
 */
#include <fstream>
#include <iostream>

#include <cmath>

#include "BarBuilder.hpp"
#include "DammPlotIds.hpp"
#include "DetectorDriver.hpp"
#include "GetArguments.hpp"
#include "Globals.hpp"
#include "RawEvent.hpp"
#include "TimingMapBuilder.hpp"
#include "VandleProcessor.hpp"

namespace dammIds {
    namespace vandle {
        const unsigned int BIG_OFFSET  = 20; //!< Offset for big bars
        const unsigned int MED_OFFSET  = 40;//!< Offset for medium bars
        const unsigned int DEBUGGING_OFFSET = 60;//!< Offset for debugging hists

        const int DD_TQDCBARS         = 0;//!< QDC for the bars
        const int DD_MAXIMUMBARS      = 1;//!< Maximum values for the bars
        const int DD_TIMEDIFFBARS     = 2;//!< time difference in the bars
        const int DD_TOFBARS          = 3;//!< time of flight for the bars
        const int DD_CORTOFBARS       = 4;//!< corrected time of flight
        const int DD_TQDCAVEVSTOF     = 5;//!< Ave QDC vs. ToF
        const int DD_TQDCAVEVSCORTOF  = 6;//!< Ave QDC vs. Cor ToF
        const int DD_CORRELATED_TOF   = 7;//!< ToF Correlated w/ Beam
        const int DD_QDCAVEVSSTARTQDCSUM = 8;//!< Average VANDLE QDC vs. Start QDC Sum
        const int DD_TOFVSSTARTQDCSUM    = 9;//!< ToF vs. Start QDC Sum
        const int DD_GAMMAENERGYVSTOF  = 10;//!< Gamma Energy vs. ToF
        const int DD_TQDCAVEVSTOF_VETO = 11;//!< QDC vs. ToF - Vetoed
        const int DD_TOFBARS_VETO      = 12;//!< ToF - Vetoed

        const int D_DEBUGGING    = 0+DEBUGGING_OFFSET;//!< Debugging countable problems
        const int DD_DEBUGGING   = 1+DEBUGGING_OFFSET;//!< 2D Hist to count problems
    }
}//namespace dammIds

using namespace std;
using namespace dammIds::vandle;

VandleProcessor::VandleProcessor(): EventProcessor(dammIds::vandle::OFFSET,
                                                   dammIds::vandle::RANGE,
<<<<<<< HEAD
                                                   "VANDLE") {
=======
                                                   "VandleProcessor") {
>>>>>>> f8d9bd6f
    associatedTypes.insert("vandle");
}

VandleProcessor::VandleProcessor(const std::vector<std::string> &typeList,
                                 const double &res, const double &offset,
                                 const unsigned int &numStarts):
    EventProcessor(dammIds::vandle::OFFSET, dammIds::vandle::RANGE, "vandle") {
    associatedTypes.insert("vandle");
    plotMult_ = res;
    plotOffset_ = offset;
    numStarts_ = numStarts;

    hasSmall_ = hasMed_ = hasBig_ = false;
    for(vector<string>::const_iterator it = typeList.begin();
    it != typeList.end(); it++) {
        if((*it) == "small")
            hasSmall_ = true;
        if((*it) == "medium")
            hasMed_ = true;
        if((*it) == "big")
            hasBig_ = true;
    }
    if(typeList.size() == 0)
        hasSmall_ = true;
}

void VandleProcessor::DeclarePlots(void) {
    if(hasSmall_) {
        DeclareHistogram2D(DD_TQDCBARS, SD, S8,
        "Det Loc vs Trace QDC - Left Even - Right Odd");
//        DeclareHistogram2D(DD_MAXIMUMBARS, SD, S8,
//        "Det Loc vs Maximum - Left Even - Right Odd");
        DeclareHistogram2D(DD_TIMEDIFFBARS, SB, S6,
        "Bars vs. Time Differences");
        DeclareHistogram2D(DD_TOFBARS, SC, S8,
        "Bar vs. Time of Flight");
        DeclareHistogram2D(DD_CORTOFBARS, SC, S8,
        "Bar vs  Cor Time of Flight");
        DeclareHistogram2D(DD_TQDCAVEVSTOF, SC, SD,
        "<E> vs. TOF(0.5ns/bin)");
        DeclareHistogram2D(DD_TQDCAVEVSCORTOF, SC, SD,
        "<E> vs. CorTOF(0.5ns/bin)");
//        DeclareHistogram2D(DD_CORRELATED_TOF, SC, SC,
//        "Correlated TOF");
//        DeclareHistogram2D(DD_QDCAVEVSSTARTQDCSUM, SC, SD,
//        "<E> VANDLE vs. <E> BETA - SUMMED");
//        DeclareHistogram2D(DD_TOFVSSTARTQDCSUM, SC, SD,
//        "TOF VANDLE vs. <E> BETA - SUMMED");
        DeclareHistogram2D(DD_GAMMAENERGYVSTOF, SC, S9,
        "C-ToF vs. E_gamma");
//        DeclareHistogram2D(DD_TQDCAVEVSTOF_VETO, SC, SD,
//        "<E> VANDLE vs. CorTOF VANDLE - Gamma Veto");
//        DeclareHistogram2D(DD_TOFBARS_VETO, SC, S9,
//        "Bar vs CorTOF - Gamma Veto");
    }
    if(hasBig_) {
        DeclareHistogram2D(DD_TQDCBARS+BIG_OFFSET, SD, S6,
			   "Det Loc vs Trace QDC");
	//        DeclareHistogram2D(DD_MAXIMUMBARS+BIG_OFFSET, SD, S8,
	//        "Det Loc vs Maximum");
        DeclareHistogram2D(DD_TIMEDIFFBARS+BIG_OFFSET, SB, S6,
			   "Bars vs. Time Differences");
        DeclareHistogram2D(DD_TOFBARS+BIG_OFFSET, SC, S6,
			   "Bar vs. Time of Flight");
        DeclareHistogram2D(DD_CORTOFBARS+BIG_OFFSET, SC, S6,
			   "Bar vs  Cor Time of Flight");
        DeclareHistogram2D(DD_TQDCAVEVSTOF+BIG_OFFSET, SC, SD,
			   "<E> vs. TOF(0.5ns/bin)");
        DeclareHistogram2D(DD_TQDCAVEVSCORTOF+BIG_OFFSET, SC, SD,
			   "<E> vs. CorTOF(0.5ns/bin)");
	//        DeclareHistogram2D(DD_CORRELATED_TOF+BIG_OFFSET, SC, SC,
//        "Correlated TOF");
//        DeclareHistogram2D(DD_QDCAVEVSSTARTQDCSUM+BIG_OFFSET, SC, SD,
//        "<E> VANDLE vs. <E> BETA - SUMMED");
//        DeclareHistogram2D(DD_TOFVSSTARTQDCSUM+BIG_OFFSET, SC, SD,
//        "TOF VANDLE vs. <E> BETA - SUMMED");
        DeclareHistogram2D(DD_GAMMAENERGYVSTOF+BIG_OFFSET, SC, S9,
			   "C-ToF vs. E_gamma");
	//        DeclareHistogram2D(DD_TQDCAVEVSTOF_VETO+BIG_OFFSET, SC, SD,
	//        "<E> VANDLE vs. CorTOF VANDLE - Gamma Veto");
	//        DeclareHistogram2D(DD_TOFBARS_VETO+BIG_OFFSET, SC, S9,
	//        "Bar vs CorTOF - Gamma Veto");
    }
    if(hasMed_) {
        DeclareHistogram2D(DD_TQDCBARS+MED_OFFSET, SD, S6,
			   "Det Loc vs Trace QDC");
//        DeclareHistogram2D(DD_MAXIMUMBARS+MED_OFFSET, SD, S8,
//        "Det Loc vs Maximum");
        DeclareHistogram2D(DD_TIMEDIFFBARS+MED_OFFSET, SB, S6,
			   "Bars vs. Time Differences");
        DeclareHistogram2D(DD_TOFBARS+MED_OFFSET, SC, S6,
        "Bar vs. Time of Flight");
        DeclareHistogram2D(DD_CORTOFBARS+MED_OFFSET, SC, S6,
        "Bar vs  Cor Time of Flight");
        DeclareHistogram2D(DD_TQDCAVEVSTOF+MED_OFFSET, SC, SD,
        "<E> vs. TOF(0.5ns/bin)");
        DeclareHistogram2D(DD_TQDCAVEVSCORTOF+MED_OFFSET, SC, SD,
        "<E> vs. CorTOF(0.5ns/bin)");
//        DeclareHistogram2D(DD_CORRELATED_TOF+MED_OFFSET, SC, SC,
//        "Correlated TOF");
//        DeclareHistogram2D(DD_QDCAVEVSSTARTQDCSUM+MED_OFFSET, SC, SD,
//        "<E> VANDLE vs. <E> BETA - SUMMED");
//        DeclareHistogram2D(DD_TOFVSSTARTQDCSUM+MED_OFFSET, SC, SD,
//        "TOF VANDLE vs. <E> BETA - SUMMED");
        DeclareHistogram2D(DD_GAMMAENERGYVSTOF+MED_OFFSET, SC, S9,
        "C-ToF vs. E_gamma");
//        DeclareHistogram2D(DD_TQDCAVEVSTOF_VETO+MED_OFFSET, SC, SD,
//        "<E> VANDLE vs. CorTOF VANDLE - Gamma Veto");
//        DeclareHistogram2D(DD_TOFBARS_VETO+MED_OFFSET, SC, S9,
//        "Bar vs CorTOF - Gamma Veto");
    }

    DeclareHistogram1D(D_DEBUGGING, S5, "1D Debugging");
    DeclareHistogram2D(DD_DEBUGGING, S8, S8, "2D Debugging");
//    DeclareHistogram2D(DD_DEBUGGING0, SA, SA, "TOFL vs. TDIFF");
//    DeclareHistogram2D(DD_DEBUGGING1, S9, SD, "TOFR vs. TDIFF");
//    DeclareHistogram2D(DD_DEBUGGING2, SD, SD, "CorTOF vs. TDIFF");
//    DeclareHistogram2D(DD_DEBUGGING4, S9, SC, "TOFL vs. QDCRATIO");
//    DeclareHistogram2D(DD_DEBUGGING5, SC, SC, "TOFR vs. QDCRATIO");
//    DeclareHistogram2D(DD_DEBUGGING6, SC, SC, "TOF vs. QDCRATIO");
//    DeclareHistogram2D(DD_DEBUGGING7, SC, SC, "CorTOF vs. QDCRATIO");
//    DeclareHistogram2D(DD_DEBUGGING8, SC, SC, "testTOF vs. QDCRATIO");
}

bool VandleProcessor::PreProcess(RawEvent &event) {
    if (!EventProcessor::PreProcess(event))
        return false;

    ClearMaps();

    static const vector<ChanEvent*> &events =
        event.GetSummary("vandle")->GetList();

    if(events.empty() || events.size() < 2) {
        if(events.empty())
            plot(D_DEBUGGING, 27);
        if(events.size() < 2)
            plot(D_DEBUGGING, 2);
        return(false);
    }

    BarBuilder billy(events);
    billy.BuildBars();
    bars_ = billy.GetBarMap();

    if(bars_.empty()) {
        plot(D_DEBUGGING, 25);
        return(false);
    }

    FillVandleOnlyHists();
    return(true);
}

bool VandleProcessor::Process(RawEvent &event) {
    if (!EventProcessor::Process(event))
        return(false);
    plot(D_DEBUGGING, 30);

    //Removing this until it can be updated with the TreeCorrelator
    // hasDecay_ =
    //     (event.GetCorrelator().GetCondition() == Correlator::VALID_DECAY);
    // if(hasDecay_)
    //     decayTime_ = event.GetCorrelator().GetDecayTime() *
    //             Globals::get()->clockInSeconds();

    geSummary_ = event.GetSummary("ge");

    static const vector<ChanEvent*> &betaStarts =
        event.GetSummary("beta_scint:beta")->GetList();
    static const vector<ChanEvent*> &liquidStarts =
        event.GetSummary("liquid:scint:start")->GetList();

    vector<ChanEvent*> startEvents;
    startEvents.insert(startEvents.end(),
		       betaStarts.begin(), betaStarts.end());
    startEvents.insert(startEvents.end(),
		       liquidStarts.begin(), liquidStarts.end());

    TimingMapBuilder bldStarts(startEvents);
    starts_ = bldStarts.GetMap();

    static const vector<ChanEvent*> &doubleBetaStarts =
        event.GetSummary("beta:double:start")->GetList();
    BarBuilder startBars(doubleBetaStarts);
    startBars.BuildBars();
    barStarts_ = startBars.GetBarMap();

    if(!doubleBetaStarts.empty())
        AnalyzeBarStarts();
    else
        AnalyzeStarts();

    EndProcess();
    return(true);
}

void VandleProcessor::AnalyzeBarStarts(void) {
    for (BarMap::iterator it = bars_.begin(); it !=  bars_.end(); it++) {
        TimingDefs::TimingIdentifier barId = (*it).first;
        BarDetector bar = (*it).second;

        if(!bar.GetHasEvent())
            continue;

        unsigned int histTypeOffset = ReturnOffset(bar.GetType());
        unsigned int barLoc = barId.first;
        const TimingCalibration cal = bar.GetCalibration();

        for(BarMap::iterator itStart = barStarts_.begin();
        itStart != barStarts_.end(); itStart++) {
            unsigned int startLoc = (*itStart).first.first;
            unsigned int barPlusStartLoc = barLoc*numStarts_ + startLoc;

            BarDetector start = (*itStart).second;

            double tof = bar.GetCorTimeAve() -
                start.GetCorTimeAve() + cal.GetTofOffset(startLoc);

            double corTof =
                CorrectTOF(tof, bar.GetFlightPath(), cal.GetZ0());
	    
            plot(DD_TOFBARS+histTypeOffset, tof*plotMult_+plotOffset_,
                 barPlusStartLoc);
            plot(DD_CORTOFBARS, corTof*plotMult_+plotOffset_, barPlusStartLoc);

            if(cal.GetTofOffset(startLoc) != 0) {
                plot(DD_TQDCAVEVSTOF+histTypeOffset, tof*plotMult_+plotOffset_,
                     bar.GetQdc());
                plot(DD_TQDCAVEVSCORTOF+histTypeOffset,
                     corTof*plotMult_+plotOffset_, bar.GetQdc());
            }

            if (geSummary_) {
                if (geSummary_->GetMult() > 0) {
                    const vector<ChanEvent *> &geList = geSummary_->GetList();
                    for (vector<ChanEvent *>::const_iterator itGe = geList.begin();
                        itGe != geList.end(); itGe++) {
                        double calEnergy = (*itGe)->GetCalEnergy();
                        plot(DD_GAMMAENERGYVSTOF+histTypeOffset, calEnergy, tof);
                    }
                } else {
                    plot(DD_TQDCAVEVSTOF_VETO+histTypeOffset, tof, bar.GetQdc());
                    plot(DD_TOFBARS_VETO+histTypeOffset, tof, barPlusStartLoc);
                }
            }
        } // for(TimingMap::iterator itStart
    } //(BarMap::iterator itBar
} //void VandleProcessor::AnalyzeData

void VandleProcessor::AnalyzeStarts(void) {
    for (BarMap::iterator it = bars_.begin(); it !=  bars_.end(); it++) {
        TimingDefs::TimingIdentifier barId = (*it).first;
        BarDetector bar = (*it).second;

        if(!bar.GetHasEvent())
            continue;

        unsigned int histTypeOffset = ReturnOffset(bar.GetType());
        unsigned int barLoc = barId.first;
        const TimingCalibration cal = bar.GetCalibration();

        for(TimingMap::iterator itStart = starts_.begin();
        itStart != starts_.end(); itStart++) {
            if(!(*itStart).second.GetIsValidData())
                continue;

            unsigned int startLoc = (*itStart).first.first;
            unsigned int barPlusStartLoc = barLoc*numStarts_ + startLoc;
            HighResTimingData start = (*itStart).second;

            double tof = bar.GetCorTimeAve() -
                start.GetCorrectedTime() + cal.GetTofOffset(startLoc);
	    
            double corTof =
                CorrectTOF(tof, bar.GetFlightPath(), cal.GetZ0());

            plot(DD_TOFBARS+histTypeOffset, tof*plotMult_+plotOffset_, barPlusStartLoc);
            plot(DD_TQDCAVEVSTOF+histTypeOffset, tof*plotMult_+plotOffset_, bar.GetQdc());

            plot(DD_CORTOFBARS, corTof*plotMult_+plotOffset_, barPlusStartLoc);
            plot(DD_TQDCAVEVSCORTOF+histTypeOffset, corTof*plotMult_+plotOffset_,
                 bar.GetQdc());

            if (geSummary_) {
                if (geSummary_->GetMult() > 0) {
                    const vector<ChanEvent *> &geList = geSummary_->GetList();
                    for (vector<ChanEvent *>::const_iterator itGe = geList.begin();
                        itGe != geList.end(); itGe++) {
                        double calEnergy = (*itGe)->GetCalEnergy();
                        plot(DD_GAMMAENERGYVSTOF+histTypeOffset, calEnergy, tof);
                    }
                } else {
                    plot(DD_TQDCAVEVSTOF_VETO+histTypeOffset, tof, bar.GetQdc());
                    plot(DD_TOFBARS_VETO+histTypeOffset, tof, barPlusStartLoc);
                }
            }
        } // for(TimingMap::iterator itStart
    } //(BarMap::iterator itBar
} //void VandleProcessor::AnalyzeData

void VandleProcessor::ClearMaps(void) {
    bars_.clear();
    starts_.clear();
}

void VandleProcessor::FillVandleOnlyHists(void) {
    for(BarMap::const_iterator it = bars_.begin(); it != bars_.end(); it++) {
        TimingDefs::TimingIdentifier barId = (*it).first;
        BarDetector bar = (*it).second;
        unsigned int OFFSET = ReturnOffset(barId.second);

        plot(DD_TQDCBARS + OFFSET,
             bar.GetLeftSide().GetTraceQdc(), barId.first*2);
        plot(DD_MAXIMUMBARS + OFFSET,
             bar.GetLeftSide().GetMaximumValue(), barId.first*2);
        plot(DD_TQDCBARS + OFFSET,
             bar.GetRightSide().GetTraceQdc(), barId.first*2+1);
        plot(DD_MAXIMUMBARS + OFFSET,
             bar.GetRightSide().GetMaximumValue(), barId.first*2+1);
        plot(DD_TIMEDIFFBARS+OFFSET,
            bar.GetTimeDifference()*plotMult_+plotOffset_, barId.first);
    }
}

unsigned int VandleProcessor::ReturnOffset(const std::string &type) {
    if(type == "small")
        return(0);
    if(type == "big")
        return(BIG_OFFSET);
    if(type == "medium")
        return(MED_OFFSET);
    return(-1);
}<|MERGE_RESOLUTION|>--- conflicted
+++ resolved
@@ -52,11 +52,7 @@
 
 VandleProcessor::VandleProcessor(): EventProcessor(dammIds::vandle::OFFSET,
                                                    dammIds::vandle::RANGE,
-<<<<<<< HEAD
-                                                   "VANDLE") {
-=======
                                                    "VandleProcessor") {
->>>>>>> f8d9bd6f
     associatedTypes.insert("vandle");
 }
 
