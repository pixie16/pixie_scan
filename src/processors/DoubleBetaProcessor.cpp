/** \file DoubleBetaProcessor.cpp
 *\brief A DoubleBeta processor class that can be used to analyze double
 * beta detectors.
 *\author S. V. Paulauskas
 *\date October 26, 2014
 */
#include "BarBuilder.hpp"
#include "DammPlotIds.hpp"
#include "DoubleBetaProcessor.hpp"
#include "Globals.hpp"
#include "RawEvent.hpp"
#include "TimingMapBuilder.hpp"
#include "TreeCorrelator.hpp"

namespace dammIds {
    namespace doublebeta {
        const int DD_SINGLESQDC = 0;//!< ID for the singles QDC
        const int DD_QDC  = 1; //!< ID for the Bar QDC of the double beta detector
        const int DD_TDIFF = 2;//!< ID to plot the Time Difference between ends
        const int DD_PP = 3;//!< ID to plot the phase-phase for your favorite bar (0)
        const int DD_QDCTDIFF = 4;//!< QDC vs. TDiff for your favorite bar (0)
    }
}

using namespace std;
using namespace dammIds::doublebeta;

DoubleBetaProcessor::DoubleBetaProcessor():
<<<<<<< HEAD
    EventProcessor(dammIds::doublebeta::OFFSET, dammIds::doublebeta::RANGE,
                   "DoubleBetaProcessor") {
=======
    EventProcessor(OFFSET, RANGE, "DoubleBetaProcessor") {
>>>>>>> f8d9bd6f
    associatedTypes.insert("beta");
}

void DoubleBetaProcessor::DeclarePlots(void) {
    DeclareHistogram2D(DD_QDC, SD, S3, "Location vs. Coincident QDC");
    DeclareHistogram2D(DD_TDIFF, SB, S3, "Location vs. Time Difference");
    DeclareHistogram2D(DD_PP, SC, SC,"Phase vs. Phase - Bar 0 Only");
    DeclareHistogram2D(DD_QDCTDIFF, SC, SE,"TimeDiff vs. Coincident QDC");
}

bool DoubleBetaProcessor::PreProcess(RawEvent &event) {
    if (!EventProcessor::PreProcess(event))
        return(false);
    
    static const vector<ChanEvent*> & events =
        event.GetSummary("beta:double")->GetList();

    BarBuilder builder(events);
    builder.BuildBars();

    map<unsigned int, pair<double,double> > lrtbars = builder.GetLrtBarMap();
    BarMap betas = builder.GetBarMap();

    double resolution = 2;
    double offset = 1500;

    for(map<unsigned int, pair<double,double> >::iterator it = lrtbars.begin();
	it != lrtbars.end(); it++) {
	stringstream place;
	place << "DoubleBeta" << (*it).first;
	EventData data((*it).second.first, (*it).second.second, (*it).first);
	TreeCorrelator::get()->place(place.str())->activate(data);
    }
    
    for(BarMap::const_iterator it = betas.begin(); it != betas.end(); it++) {
        unsigned int barNum = (*it).first.first;
	plot(DD_QDC, (*it).second.GetLeftSide().GetTraceQdc(), barNum * 2);
	plot(DD_QDC, (*it).second.GetRightSide().GetTraceQdc(), barNum * 2 + 1);
	plot(DD_TDIFF, (*it).second.GetTimeDifference()*resolution + offset, barNum);
	if(barNum == 0) {
	    plot(DD_PP, (*it).second.GetLeftSide().GetPhase()*resolution,
		 (*it).second.GetRightSide().GetPhase()*resolution);
	    plot(DD_QDCTDIFF, (*it).second.GetTimeDifference()*resolution+offset,
		 (*it).second.GetQdc());
	}
    }
    return(true);
}

bool DoubleBetaProcessor::Process(RawEvent &event) {
    if (!EventProcessor::Process(event))
        return(false);
    EndProcess();
    return(true);
}<|MERGE_RESOLUTION|>--- conflicted
+++ resolved
@@ -26,12 +26,7 @@
 using namespace dammIds::doublebeta;
 
 DoubleBetaProcessor::DoubleBetaProcessor():
-<<<<<<< HEAD
-    EventProcessor(dammIds::doublebeta::OFFSET, dammIds::doublebeta::RANGE,
-                   "DoubleBetaProcessor") {
-=======
     EventProcessor(OFFSET, RANGE, "DoubleBetaProcessor") {
->>>>>>> f8d9bd6f
     associatedTypes.insert("beta");
 }
 
