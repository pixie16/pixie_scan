/** \file LogicProcessor.cpp
 * \brief handling of logic events, derived from MtcProcessor.cpp
 *
 * Start subtype corresponds to leading edge
 * Stop subtype corresponds to trailing edge
 */

#include <iostream>
#include <string>
#include <vector>

#include "DammPlotIds.hpp"
#include "Globals.hpp"
#include "RawEvent.hpp"
#include "LogicProcessor.hpp"

using namespace std;
using namespace dammIds::logic;

namespace dammIds {
    namespace logic {
	static double clockInSeconds = Globals::get()->clockInSeconds();
	static const unsigned int MAX_LOGIC = 10; //!<Maximum Number of Logic Signals
	const double logicPlotResolution = 
	    10e-6 / Globals::get()->clockInSeconds(); //!<Resolution for Logic Plots
	const double mtcPlotResolution = 10e-3 / clockInSeconds; //!<Res. for MTC Plots

	///Original Logic Processor 
        const int D_COUNTER_START  = 0;//!< Counter for the starts
        const int D_COUNTER_STOP   = 1;//!< Counter for the stops
        const int DD_TDIFF_START   = 2;//!< Tdiff between starts
        const int DD_TDIFF_STOP    = 3;//!< Tdiff between stops
        const int DD_TDIFF_SUM     = 4;//!< Sum of tdiffs
        const int DD_TDIFF_LENGTH  = 5;//!< Length between tdiff

	///MTC Processor
	const int D_TDIFF_BEAM_START = 6;//!< Tdiff between beam starts
        const int D_TDIFF_BEAM_STOP  = 7;//!< Tdiff between beam stops
        const int D_TDIFF_MOVE_START = 8;//!< Tdiff between start move signals
        const int D_TDIFF_MOVE_STOP  = 9;//!< Tdiff between stop move signals
        const int D_MOVETIME         = 10;//!< Amount of time of the move
        const int D_BEAMTIME         = 11;//!< Amount of time the beam was on
        const int D_COUNTER          = 12;//!< A counter for cycles
	const int D_TDIFF_SUPERCYCLE = 13;//!< Tdiff between supercycles
        const int D_TDIFF_T1         = 14;//!< Tdiff between T1 signals
        const int DD_TIME_DET_MTCEVENTS = 15;//!< Time vs. MTC Events
	
        const int MOVE_START_BIN = 16;//!< Start move bin
        const int MOVE_STOP_BIN = 17;//!< Stop move bin
        const int BEAM_START_BIN = 18;//!< Beam Start bin
        const int BEAM_STOP_BIN = 19;//!< Beam Stop bin

	///Trigger Logic Processor
	const int DD_RUNTIME_LOGIC = 20;//!< Plot of run time logic
    }
} // logic namespace

LogicProcessor::LogicProcessor(void) : 
    EventProcessor(dammIds::logic::OFFSET, dammIds::logic::RANGE, "Logic"),
    lastStartTime(MAX_LOGIC, NAN), lastStopTime(MAX_LOGIC, NAN),
    logicStatus(MAX_LOGIC), stopCount(MAX_LOGIC), startCount(MAX_LOGIC) {
    associatedTypes.insert("logic");
    associatedTypes.insert("timeclass"); // old detector type
    associatedTypes.insert("mtc");
}

LogicProcessor::LogicProcessor(int offset, int range, bool doubleStop/*=false*/,
			       bool doubleStart/*=false*/) : 
    EventProcessor(offset, range, "Logic"),
    lastStartTime(MAX_LOGIC, NAN), lastStopTime(MAX_LOGIC, NAN),
    logicStatus(MAX_LOGIC), stopCount(MAX_LOGIC), startCount(MAX_LOGIC) {
    associatedTypes.insert("logic");
    associatedTypes.insert("timeclass"); // old detector type
    associatedTypes.insert("mtc");

    doubleStop_ = doubleStop;
    doubleStart_ = doubleStart;
}

void LogicProcessor::DeclarePlots(void) {
    const int counterBins = S4;
    const int timeBins = SC;
    
    ///From Original Logic Processor
    DeclareHistogram1D(D_COUNTER_START, counterBins, "logic start counter");
    DeclareHistogram1D(D_COUNTER_STOP, counterBins, "logic stop counter");
    DeclareHistogram2D(DD_TDIFF_START, S4,timeBins, "TDiff btwn starts, 10 us/bin");
    DeclareHistogram2D(DD_TDIFF_STOP, S4,timeBins, "TDiff btwn starts, 10 us/bin");
    DeclareHistogram2D(DD_TDIFF_SUM, S4,timeBins, "TDiff btwn starts, 10 us/bin");
    DeclareHistogram2D(DD_TDIFF_LENGTH, S4,timeBins, "TDiff btwn starts, 10 us/bin");

    ///From MTC Processor
    DeclareHistogram1D(D_TDIFF_BEAM_START, timeBins, "Time diff btwn beam starts, 10 ms/bin");
    DeclareHistogram1D(D_TDIFF_BEAM_STOP, timeBins, "Time diff btwn beam stops, 10 ms/bin");
    DeclareHistogram1D(D_TDIFF_MOVE_START, timeBins, "Time diff btwn move starts, 10 ms/bin");
    DeclareHistogram1D(D_TDIFF_MOVE_STOP, timeBins, "Time diff btwn move stops, 10 ms/bin");
    DeclareHistogram1D(D_MOVETIME, timeBins, "Move time, 10 ms/bin");
    DeclareHistogram1D(D_BEAMTIME, timeBins, "Beam on time, 10 ms/bin");
    DeclareHistogram1D(D_COUNTER, counterBins, "MTC and beam counter");
    DeclareHistogram2D(DD_TIME_DET_MTCEVENTS, SF, S2, "MTC and beam events");
    
    ///From TriggerLogicProcessor
    // DeclareHistogram2D(DD_RUNTIME_LOGIC, plotSize, plotSize,
    //                    "runtime logic [1ms]");
    // for(unsigned int i=1; i < MAX_LOGIC; i++)
    //     DeclareHistogram2D(DD_RUNTIME_LOGIC+i, plotSize,
    //                        plotSize, "runtime logic [1ms]");
}

bool LogicProcessor::PreProcess(RawEvent &event) {
    if (!EventProcessor::PreProcess(event))
        return false;
<<<<<<< HEAD
    
    using namespace dammIds::logic;
    
=======

>>>>>>> 9fff24f2
    static const vector<ChanEvent*> &events = sumMap["logic"]->GetList();
    
    for (vector<ChanEvent*>::const_iterator it = events.begin();
	 it != events.end(); it++) {
	ChanEvent *chan = *it;
<<<<<<< HEAD
	
	string subtype   = chan->GetChanID().GetSubtype();
	unsigned int loc = chan->GetChanID().GetLocation();
	double time = chan->GetTime();
=======

	string place = (*it)->GetChanID().GetPlaceName();
	string subtype   = chan->GetChanID().GetSubtype();
	unsigned int loc = chan->GetChanID().GetLocation();
	double time = chan->GetTime();

	static double t0 = time;
	
	// for 2d plot of events 100ms / bin
	const double eventsResolution = 100e-3 / clockInSeconds;
	const unsigned MTC_START = 0;
	const unsigned MTC_STOP = 1;
	const unsigned BEAM_START = 2;
	const unsigned BEAM_STOP = 3;
	double time_x = int((time - t0) / eventsResolution);
>>>>>>> 9fff24f2
	
	if(subtype == "start") {
	    if (!isnan(lastStartTime.at(loc))) {
		double timediff = time - lastStartTime.at(loc);
<<<<<<< HEAD
		plot(D_TDIFF_STARTX + loc, timediff / logicPlotResolution);
		plot(D_TDIFF_SUMX + loc,   timediff / logicPlotResolution);
=======
		plot(DD_TDIFF_START, timediff / logicPlotResolution, loc);
		plot(DD_TDIFF_SUM, timediff / logicPlotResolution, loc);
>>>>>>> 9fff24f2
	    }
	    
	    lastStartTime.at(loc) = time;
	    logicStatus.at(loc) = true;
	    
	    startCount.at(loc)++;
	    plot(D_COUNTER_START, loc);
	} else if (subtype == "stop") {
	    if (!isnan(lastStopTime.at(loc))) {
                double timediff = time - lastStopTime.at(loc);
                plot(DD_TDIFF_STOP, timediff / logicPlotResolution, loc);
                plot(DD_TDIFF_SUM, timediff / logicPlotResolution, loc);
                if (!isnan(lastStartTime.at(loc))) {
                    double moveTime = time - lastStartTime.at(loc);
                    plot(DD_TDIFF_LENGTH, moveTime / logicPlotResolution, loc);
                }
            }
	    
            lastStopTime.at(loc) = time;
            logicStatus.at(loc) = false;
	    
            stopCount.at(loc)++;
            plot(D_COUNTER_STOP, loc);
        } else if(place == "logic_mtc_start_0") {
	    double dt_start = time -
		TreeCorrelator::get()->place(place)->secondlast().time;
	    TreeCorrelator::get()->place("TapeMove")->activate(time);
	    TreeCorrelator::get()->place("Cycle")->deactivate(time);
	    
	    plot(D_TDIFF_MOVE_START, dt_start / mtcPlotResolution);
	    plot(D_COUNTER, MOVE_START_BIN);
	    plot(DD_TIME_DET_MTCEVENTS, time_x, MTC_START);
	} else if (place == "logic_mtc_stop_0") {
	    double dt_stop = time -
		TreeCorrelator::get()->place(place)->secondlast().time;
	    double dt_move = time -
		TreeCorrelator::get()->place("logic_mtc_start_0")->last().time;
	    TreeCorrelator::get()->place("TapeMove")->deactivate(time);
	    
	    plot(D_TDIFF_MOVE_STOP, dt_stop / mtcPlotResolution);
	    plot(D_MOVETIME, dt_move / mtcPlotResolution);
	    plot(D_COUNTER, MOVE_STOP_BIN);
	    plot(DD_TIME_DET_MTCEVENTS, time_x, MTC_STOP);
	} else if (place == "logic_beam_start_0") {
	    double dt_start = time -
		TreeCorrelator::get()->place(place)->secondlast().time;
	    //Remove double starts
	    if (doubleStart_) {
		double dt_stop = 
		    abs(time -
			TreeCorrelator::get()->place("logic_beam_stop_0")->last().time);
		if (abs(dt_start * clockInSeconds) < doubleTimeLimit_ ||
		    abs(dt_stop * clockInSeconds) < doubleTimeLimit_)
		    continue;
	    }
	    TreeCorrelator::get()->place("Beam")->activate(time);
	    TreeCorrelator::get()->place("Cycle")->activate(time);
	    
	    plot(D_TDIFF_BEAM_START, dt_start / mtcPlotResolution);
	    plot(D_COUNTER, BEAM_START_BIN);
	    plot(DD_TIME_DET_MTCEVENTS, time_x, BEAM_START);
	} else if (place == "logic_beam_stop_0") {
	    double dt_stop = time -
		TreeCorrelator::get()->place(place)->secondlast().time;
	    double dt_beam = time -
		TreeCorrelator::get()->place("logic_beam_start_0")->last().time;
	    //Remove double stops
	    if (doubleStop_) {
		if (abs(dt_stop * clockInSeconds) < doubleTimeLimit_ ||
		    abs(dt_beam * clockInSeconds) < doubleTimeLimit_)
		    continue;
	    }
	    TreeCorrelator::get()->place("Beam")->deactivate(time);
	    
	    plot(D_TDIFF_BEAM_STOP, dt_stop / mtcPlotResolution);
	    plot(D_BEAMTIME, dt_beam / mtcPlotResolution);
	    plot(D_COUNTER, BEAM_STOP_BIN);
	    plot(DD_TIME_DET_MTCEVENTS, time_x, BEAM_STOP);
	} else if (place == "logic_t1_0") {
	    //TreeCorrelator::get()->place("Protons")->activate(time);
	    double dt_t1 = time -
		TreeCorrelator::get()->place("logic_t1_0")->last().time;
	    plot(D_TDIFF_T1, dt_t1 / mtcPlotResolution);
	} else if (place == "logic_supercycle_0") {
	    TreeCorrelator::get()->place("Supercycle")->activate(time);
	    double dt_supercycle = time -
		TreeCorrelator::get()->place("logic_supercycle_0")->last().time;
	    plot(D_TDIFF_SUPERCYCLE, dt_supercycle / mtcPlotResolution);
	}
    }//events loop
    return(true);
}

bool LogicProcessor::Process(RawEvent &event) {
    if (!EventProcessor::Process(event))
        return(false);
    EndProcess();
    return(true);
}

/* // Came from TriggerLogicProcessor.cpp
bool LogicProcessor::NiftyGraph(RawEvent &event) {
    const double logicPlotResolution = 1e-3 / Globals::get()->clockInSeconds();
    const long maxBin = plotSize * plotSize;
    static DetectorSummary *stopsSummary    = event.GetSummary("logic:stop");
    static DetectorSummary *triggersSummary = event.GetSummary("logic:trigger");
    
    static const vector<ChanEvent*> &stops    = stopsSummary->GetList();
    static const vector<ChanEvent*> &triggers = triggersSummary->GetList();
    static int firstTimeBin = -1;

    for(vector<ChanEvent*>::const_iterator it = stops.begin();
    it != stops.end(); it++) {
        ChanEvent *chan = *it;

        unsigned int loc = chan->GetChanID().GetLocation();

        int timeBin = int(chan->GetTime() / logicPlotResolution);
        int startTimeBin = 0;

        if(!isnan(lastStartTime.at(loc))) {
            startTimeBin = int(lastStartTime.at(loc) / logicPlotResolution);
            if(firstTimeBin == -1) {
                firstTimeBin = startTimeBin;
            }
        } else if(firstTimeBin == -1) {
            firstTimeBin = startTimeBin;
        }
        startTimeBin = max(0, startTimeBin - firstTimeBin);
        timeBin -= firstTimeBin;

        for(int bin=startTimeBin; bin < timeBin; bin++) {
            int row = bin / plotSize;
            int col = bin % plotSize;
            plot(DD_RUNTIME_LOGIC, col, row, loc + 1);
            plot(DD_RUNTIME_LOGIC + loc, col, row, 1);
        }
    }
<<<<<<< HEAD
    
    EndProcess();
    return true;
}
=======
    for(vector<ChanEvent*>::const_iterator it = triggers.begin();
        it != triggers.end(); it++) {
        int timeBin = int((*it)->GetTime() / logicPlotResolution);
        timeBin -= firstTimeBin;
        if(timeBin >= maxBin || timeBin < 0)
            continue;

        int row = timeBin / plotSize;
        int col = timeBin % plotSize;

        plot(DD_RUNTIME_LOGIC, col, row, 20);
        for(int i=1; i < MAX_LOGIC; i++)
            plot(DD_RUNTIME_LOGIC + i, col, row, 5);
    }
    return(true);
}
*/
>>>>>>> 9fff24f2
<|MERGE_RESOLUTION|>--- conflicted
+++ resolved
@@ -110,24 +110,12 @@
 bool LogicProcessor::PreProcess(RawEvent &event) {
     if (!EventProcessor::PreProcess(event))
         return false;
-<<<<<<< HEAD
-    
-    using namespace dammIds::logic;
-    
-=======
-
->>>>>>> 9fff24f2
+
     static const vector<ChanEvent*> &events = sumMap["logic"]->GetList();
     
     for (vector<ChanEvent*>::const_iterator it = events.begin();
 	 it != events.end(); it++) {
 	ChanEvent *chan = *it;
-<<<<<<< HEAD
-	
-	string subtype   = chan->GetChanID().GetSubtype();
-	unsigned int loc = chan->GetChanID().GetLocation();
-	double time = chan->GetTime();
-=======
 
 	string place = (*it)->GetChanID().GetPlaceName();
 	string subtype   = chan->GetChanID().GetSubtype();
@@ -143,18 +131,12 @@
 	const unsigned BEAM_START = 2;
 	const unsigned BEAM_STOP = 3;
 	double time_x = int((time - t0) / eventsResolution);
->>>>>>> 9fff24f2
 	
 	if(subtype == "start") {
 	    if (!isnan(lastStartTime.at(loc))) {
 		double timediff = time - lastStartTime.at(loc);
-<<<<<<< HEAD
-		plot(D_TDIFF_STARTX + loc, timediff / logicPlotResolution);
-		plot(D_TDIFF_SUMX + loc,   timediff / logicPlotResolution);
-=======
 		plot(DD_TDIFF_START, timediff / logicPlotResolution, loc);
 		plot(DD_TDIFF_SUM, timediff / logicPlotResolution, loc);
->>>>>>> 9fff24f2
 	    }
 	    
 	    lastStartTime.at(loc) = time;
@@ -293,12 +275,6 @@
             plot(DD_RUNTIME_LOGIC + loc, col, row, 1);
         }
     }
-<<<<<<< HEAD
-    
-    EndProcess();
-    return true;
-}
-=======
     for(vector<ChanEvent*>::const_iterator it = triggers.begin();
         it != triggers.end(); it++) {
         int timeBin = int((*it)->GetTime() / logicPlotResolution);
@@ -315,5 +291,4 @@
     }
     return(true);
 }
-*/
->>>>>>> 9fff24f2
+*/