/*! \file EventProcessor.cpp
 * \brief Implementation of a generic event processor
 * \author David Miller
 * \date August 2009
 */

#include <algorithm>
#include <fstream>
#include <iostream>
#include <iterator>
#include <string>
#include <sstream>
#include <vector>

#include <unistd.h>
#include <sys/times.h>

#include "DetectorLibrary.hpp"
#include "EventProcessor.hpp"
#include "RawEvent.hpp"
#include "Messenger.hpp"

using namespace std;

EventProcessor::EventProcessor() :
  name("generic"), initDone(false), didProcess(false), histo(0, 0, "generic"),
  userTime(0.), systemTime(0.) {
    clocksPerSecond = sysconf(_SC_CLK_TCK);
}

EventProcessor::EventProcessor(int offset, int range, std::string proc_name) :
  name(proc_name), initDone(false), didProcess(false),
  histo(offset, range, proc_name), userTime(0.), systemTime(0.) {
    clocksPerSecond = sysconf(_SC_CLK_TCK);
}

EventProcessor::~EventProcessor() {
    if (initDone)
<<<<<<< HEAD
        cout << name << " : " 
=======
        cout << name << " : "
>>>>>>> f8d9bd6f
	     << userTime << " user time, "
	     << systemTime << " system time" << endl;
}

bool EventProcessor::HasEvent(void) const {
    for (map<string, const DetectorSummary*>::const_iterator it = sumMap.begin();
	 it != sumMap.end(); it++) {
        if (it->second->GetMult() > 0) {
            return(true);
        }
    }
    return(false);
}

bool EventProcessor::Init(RawEvent& rawev) {
    vector<string> intersect;
    const set<string> &usedDets = DetectorLibrary::get()->GetUsedDetectors();

    set_intersection(associatedTypes.begin(), associatedTypes.end(),
                     usedDets.begin(), usedDets.end(),
                     back_inserter(intersect) );

    if (intersect.empty())
        return(false);

    for (vector<string>::const_iterator it = intersect.begin();
	 it != intersect.end(); it++) {
        sumMap.insert( make_pair(*it, rawev.GetSummary(*it)) );
    }

    initDone = true;
    Messenger m;
    stringstream ss;
    ss << "processor " << name << " initialized operating on "
       << intersect.size() << " detector type(s).";
    m.detail(ss.str());

    return(true);
}

bool EventProcessor::PreProcess(RawEvent &event) {
    if (!initDone)
        return (didProcess = false);
    return (didProcess = true);
}

bool EventProcessor::Process(RawEvent &event) {
    if (!initDone)
        return (didProcess = false);

    times(&tmsBegin);

    EndProcess();
    return (didProcess = true);
}

void EventProcessor::EndProcess(void) {
    tms tmsEnd;

    times(&tmsEnd);

    userTime += (tmsEnd.tms_utime - tmsBegin.tms_utime) / clocksPerSecond;
    systemTime += (tmsEnd.tms_stime - tmsBegin.tms_stime) / clocksPerSecond;

    //! Reset the beginning time so multiple calls of EndProcess from
    //! derived classes work properly
    times(&tmsBegin);
}

<|MERGE_RESOLUTION|>--- conflicted
+++ resolved
@@ -36,11 +36,7 @@
 
 EventProcessor::~EventProcessor() {
     if (initDone)
-<<<<<<< HEAD
-        cout << name << " : " 
-=======
         cout << name << " : "
->>>>>>> f8d9bd6f
 	     << userTime << " user time, "
 	     << systemTime << " system time" << endl;
 }
