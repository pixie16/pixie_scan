--- conflicted
+++ resolved
@@ -1,7 +1,4 @@
 /** \file ScintProcessor.cpp
-<<<<<<< HEAD
- * \brief Implementation for scintillator processor
-=======
  *
  * implementation for scintillator processor
  *
@@ -11,7 +8,6 @@
  * Now ScintProcessor is broken into BetaScint, NeutronScint
  * and LiquidScint Processors.
  *
->>>>>>> a606a527
  */
 #include <vector>
 #include <sstream>
@@ -121,11 +117,7 @@
             double energy = (*it)->GetEnergy();
             // Activate B counter only for betas above some threshold
             if (energy > BETA_THRESHOLD) {
-<<<<<<< HEAD
-                CorrEventData data(time, true, energy);
-=======
                 EventData data(time, true, energy);
->>>>>>> a606a527
                 TCorrelator::get().places[place]->activate(data);
             }
         } else {
@@ -144,11 +136,7 @@
         if (TCorrelator::get().places.count(place) == 1) {
             double time   = (*it)->GetTime();
             double energy = (*it)->GetCalEnergy();
-<<<<<<< HEAD
-            CorrEventData data(time, true, energy);
-=======
             EventData data(time, true, energy);
->>>>>>> a606a527
             TCorrelator::get().places[place]->activate(data);
         } else {
             cerr << "In ScintProcessor: beta place " << place
