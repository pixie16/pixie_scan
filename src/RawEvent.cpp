/** \file RawEvent.cpp
 *  \brief defines functions associated with a rawevent
 */
<<<<<<< HEAD
=======
#include <sstream>
>>>>>>> a606a527
#include "RawEvent.hpp"
#include "Messenger.hpp"

using namespace std;

/**
 * rawevent constructor
 */
RawEvent::RawEvent()
{
    // zeroing handling in member c'tors
}

/** Return the number of channels in the current event */
size_t RawEvent::Size() const
{
    return eventList.size();
}

/** Clear the list of individual channel events (Memory is managed elsewhere) */
void RawEvent::Clear()
{
    eventList.clear();
}

/**
 * \brief Raw event initialization
 *
 * Set the rawevent detector summary map with the passed argument.
 */
void RawEvent::Init(const std::set<std::string> &usedTypes)
{
    /* initialize the map of used detectors. This will associate the name of a
<<<<<<< HEAD
       detector type (such as dssd_front, ge ...) with a detector summary.
       See ProcessEvent() for a description of the
=======
       detector type (such as dssd_front, ge ...) with a detector summary. 
       See ProcessEvent() for a description of the 
>>>>>>> a606a527
       variables in the summary
    */
    DetectorSummary ds;
    ds.Zero();

    for (set<string>::const_iterator it = usedTypes.begin();
	 it != usedTypes.end(); it++) {
        ds.SetName(*it);
        sumMap.insert(make_pair(*it,ds));
    }
}

/** Add a channel event to the raw event */
void RawEvent::AddChan(ChanEvent *event)
{
    eventList.push_back(event);
}

/**
 * Raw event zeroing
 *
 * For any detector type that was used in the event, zero the appropriate
 * detector summary in the map, and clear the event list
 */
void RawEvent::Zero(const std::set<std::string> &usedev)
{
    for (map<string, DetectorSummary>::iterator it = sumMap.begin();
	 it != sumMap.end(); it++) {
	(*it).second.Zero();
    }

    eventList.clear();
}

/**
 * Get a pointer to a specific detector summary
 *
 * Retrieve from the detector summary map a pointer to the specific detector
 * summary that is associated with the passed string.
 */
DetectorSummary *RawEvent::GetSummary(const std::string& s, bool construct)
{
    map<string, DetectorSummary>::iterator it = sumMap.find(s);
    static set<string> nullSummaries;

    Messenger m;
    stringstream ss;
    if (it == sumMap.end()) {
        if (construct) {
            // construct the summary
<<<<<<< HEAD
            cout << "Constructing detector summary for type " << s << endl;
=======
            ss << "Constructing detector summary for type " << s;
            m.detail(ss.str());
>>>>>>> a606a527
            sumMap.insert( make_pair(s, DetectorSummary(s, eventList) ) );
            it = sumMap.find(s);
        } else {
            if (nullSummaries.count(s) == 0) {
<<<<<<< HEAD
                cout << "Returning NULL detector summary for type " << s << endl;
=======
                ss << "Returning NULL detector summary for type " << s;
                m.detail(ss.str());
>>>>>>> a606a527
                nullSummaries.insert(s);
            }
            return NULL;
        }
    }
    return &(it->second);
}

const DetectorSummary *RawEvent::GetSummary(const std::string &s) const
{
    map<string, DetectorSummary>::const_iterator it = sumMap.find(s);

    if ( it == sumMap.end() ) {
        if (nullSummaries.count(s) == 0) {
            cout << "Returning NULL const detector summary for type " << s << endl;
            nullSummaries.insert(s);
        }
        return NULL;
    }
    return &(it->second);
}<|MERGE_RESOLUTION|>--- conflicted
+++ resolved
@@ -1,10 +1,7 @@
 /** \file RawEvent.cpp
  *  \brief defines functions associated with a rawevent
  */
-<<<<<<< HEAD
-=======
 #include <sstream>
->>>>>>> a606a527
 #include "RawEvent.hpp"
 #include "Messenger.hpp"
 
@@ -35,16 +32,11 @@
  *
  * Set the rawevent detector summary map with the passed argument.
  */
-void RawEvent::Init(const std::set<std::string> &usedTypes)
+void RawEvent::Init(const set<string> &usedTypes)
 {
     /* initialize the map of used detectors. This will associate the name of a
-<<<<<<< HEAD
-       detector type (such as dssd_front, ge ...) with a detector summary.
-       See ProcessEvent() for a description of the
-=======
        detector type (such as dssd_front, ge ...) with a detector summary. 
        See ProcessEvent() for a description of the 
->>>>>>> a606a527
        variables in the summary
     */
     DetectorSummary ds;
@@ -69,7 +61,7 @@
  * For any detector type that was used in the event, zero the appropriate
  * detector summary in the map, and clear the event list
  */
-void RawEvent::Zero(const std::set<std::string> &usedev)
+void RawEvent::Zero(const set<string> &usedev)
 {
     for (map<string, DetectorSummary>::iterator it = sumMap.begin();
 	 it != sumMap.end(); it++) {
@@ -85,7 +77,7 @@
  * Retrieve from the detector summary map a pointer to the specific detector
  * summary that is associated with the passed string.
  */
-DetectorSummary *RawEvent::GetSummary(const std::string& s, bool construct)
+DetectorSummary *RawEvent::GetSummary(const string& s, bool construct)
 {
     map<string, DetectorSummary>::iterator it = sumMap.find(s);
     static set<string> nullSummaries;
@@ -95,22 +87,14 @@
     if (it == sumMap.end()) {
         if (construct) {
             // construct the summary
-<<<<<<< HEAD
-            cout << "Constructing detector summary for type " << s << endl;
-=======
             ss << "Constructing detector summary for type " << s;
             m.detail(ss.str());
->>>>>>> a606a527
             sumMap.insert( make_pair(s, DetectorSummary(s, eventList) ) );
             it = sumMap.find(s);
         } else {
             if (nullSummaries.count(s) == 0) {
-<<<<<<< HEAD
-                cout << "Returning NULL detector summary for type " << s << endl;
-=======
                 ss << "Returning NULL detector summary for type " << s;
                 m.detail(ss.str());
->>>>>>> a606a527
                 nullSummaries.insert(s);
             }
             return NULL;
@@ -119,7 +103,7 @@
     return &(it->second);
 }
 
-const DetectorSummary *RawEvent::GetSummary(const std::string &s) const
+const DetectorSummary *RawEvent::GetSummary(const string &s) const
 {
     map<string, DetectorSummary>::const_iterator it = sumMap.find(s);
 
