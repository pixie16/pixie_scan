--- conflicted
+++ resolved
@@ -10,13 +10,9 @@
 
 using namespace std;
 
-<<<<<<< HEAD
 /* = 2.0 before, 4.0 for LeRIBBS exp */
 const double ChanEvent::pixieEnergyContraction = 4.0;
 
-
-=======
->>>>>>> dc5b2033
 /** 
  * Return the value of a tag 
  */
