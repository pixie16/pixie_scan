/** \file PulserProcessor.cpp
 * \brief Analyzes pulser signals
 *
 * Analyzes pulser signals for electronics and high resolution
 * timing applications.
 *
 * \author S. V. Paulauskas 
 * \date 10 July 2009
 */
#include <fstream>
#include <iostream>

#include <cmath>

#include "DammPlotIds.hpp"
#include "PulserProcessor.hpp"
#include "RawEvent.hpp"

namespace dammIds {
    namespace pulser {
	const int D_TIMEDIFF     = 0; 
	const int D_PROBLEMSTUFF = 1; 
	
	const int DD_QDC         = 2; 
	const int DD_MAX         = 3; 
	const int DD_PVSP        = 4; 
	const int DD_MAXVSTDIFF  = 5; 
	const int DD_QDCVSMAX    = 6; 
	const int DD_AMPMAPSTART = 7; 
	const int DD_AMPMAPSTOP  = 8; 
	const int DD_SNRANDSDEV  = 9;
	const int DD_PROBLEMS    = 13; 
	const int DD_MAXSVSTDIFF = 14; 
    }
}


using namespace std;
using namespace dammIds::pulser;

PulserProcessor::PulserProcessor(): EventProcessor(OFFSET, RANGE, "pulser")
{
<<<<<<< HEAD
    name = "Pulser";
    associatedTypes.insert("pulser"); 
=======
    associatedTypes.insert("pulser"); //associate with pulser
>>>>>>> a606a527
}

void PulserProcessor::DeclarePlots(void)
{
    DeclareHistogram1D(D_TIMEDIFF, SC, "Time Difference");
    DeclareHistogram1D(D_PROBLEMSTUFF, S5, "Problem Stuff");

    DeclareHistogram2D(DD_QDC, SD, S1,"QDC");
    DeclareHistogram2D(DD_MAX, SC, S1, "Max");
    DeclareHistogram2D(DD_PVSP, SC, SC,"Phase vs. Phase");
    DeclareHistogram2D(DD_MAXVSTDIFF, SC, SC, "Max vs. Time Diff");
    DeclareHistogram2D(DD_QDCVSMAX, SC, SD,"QDC vs Max");
    //DeclareHistogram2D(DD_AMPMAPSTART, S7, SC,"Amp Map Start");
    //DeclareHistogram2D(DD_AMPMAPSTOP, S7, SC,"Amp Map Stop");
    DeclareHistogram2D(DD_SNRANDSDEV, S8, S2, "SNR and SDEV R01/L23");
    DeclareHistogram2D(DD_PROBLEMS, SB, S5, "Problems - 2D");
}

bool PulserProcessor::Process(RawEvent &event) 
{
    if (!EventProcessor::Process(event))
	return false;

    plot(D_PROBLEMSTUFF, 30);

    if(!RetrieveData(event)) {
	EndProcess();
	return (didProcess = false);
    } else {
	AnalyzeData();
	EndProcess();
	return true;
    }
}

bool PulserProcessor::RetrieveData(RawEvent &event)
{   
    pulserMap.clear();

    static const vector<ChanEvent*> & pulserEvents = 
	event.GetSummary("pulser")->GetList();

    for(vector<ChanEvent*>::const_iterator itPulser = pulserEvents.begin();
	itPulser != pulserEvents.end(); itPulser++) {
	
	unsigned int location = (*itPulser)->GetChanID().GetLocation();
	string subType = (*itPulser)->GetChanID().GetSubtype();

	IdentKey pulserKey(location, subType);
	pulserMap.insert(make_pair(pulserKey, TimingData(*itPulser)));
    }
    
    if(pulserMap.empty() || pulserMap.size()%2 != 0) {
	plot(D_PROBLEMSTUFF, 27);
	return(false);
    } else {
	return(true);
    }
}//bool PulserProcessor::RetrieveData

void PulserProcessor::AnalyzeData(void)
{
    TimingData start = (*pulserMap.find(make_pair(0,"start"))).second;
    TimingData stop  = (*pulserMap.find(make_pair(0,"stop"))).second;
    
    static int counter = 0;
    for(Trace::const_iterator it = start.trace.begin(); it!= start.trace.end(); it++)
	plot(DD_PROBLEMS, int(it-start.trace.begin()), counter, *it);
    counter ++;

    // unsigned int cutVal = 15;
    // if(start.maxpos == 41)
    // if(start.maxval < 2384-cutVal)
    // 	for(Trace::const_iterator it = start.trace.begin(); 
    // 	    it != start.trace.end(); it++)
    // 	    plot(DD_AMPMAPSTART, int(it-start.trace.begin()), *it);
    
    // if(stop.maxval < 2555-cutVal)
    // 	for(Trace::const_iterator it = start.trace.begin(); 
    // 	    it != start.trace.end(); it++)
    // 	    plot(DD_AMPMAPSTOP, int(it-start.trace.begin()), *it);
    
    //Fill histograms
    if(start.dataValid && stop.dataValid){	
	double timeDiff = stop.highResTime - start.highResTime;
	double timeRes  = 50; //20 ps/bin
	double timeOff  = 500; 
	double phaseX   = 197100;

	plot(D_TIMEDIFF, timeDiff*timeRes + timeOff);
	plot(DD_PVSP, start.phase*timeRes-phaseX, 
	     stop.phase*timeRes-phaseX);

	//Plot the Start stuff
	plot(DD_QDC, start.tqdc, 0);
	plot(DD_MAX, start.maxval, 0);
	plot(DD_MAXVSTDIFF, timeDiff*timeRes+timeOff, start.maxval);
	plot(DD_QDCVSMAX, start.maxval, start.tqdc);
	//Plot the Stop stuff
	plot(DD_QDC, stop.tqdc, 1);
	plot(DD_MAX, stop.maxval, 1);

	//Plot information about the SNR
	plot(DD_SNRANDSDEV, start.snr+50, 0);
	plot(DD_SNRANDSDEV, start.stdDevBaseline*timeRes+timeOff, 1);
	plot(DD_SNRANDSDEV, stop.snr+50, 2);
	plot(DD_SNRANDSDEV, stop.stdDevBaseline*timeRes+timeOff, 3);
    }
} // void PulserProcessor::AnalyzeData<|MERGE_RESOLUTION|>--- conflicted
+++ resolved
@@ -40,12 +40,7 @@
 
 PulserProcessor::PulserProcessor(): EventProcessor(OFFSET, RANGE, "pulser")
 {
-<<<<<<< HEAD
-    name = "Pulser";
-    associatedTypes.insert("pulser"); 
-=======
     associatedTypes.insert("pulser"); //associate with pulser
->>>>>>> a606a527
 }
 
 void PulserProcessor::DeclarePlots(void)
