--- conflicted
+++ resolved
@@ -5,18 +5,12 @@
 #include <iostream>
 #include <cmath>
 #include <cstring>
-<<<<<<< HEAD
-=======
 #include <sstream>
->>>>>>> a606a527
 
 #include "pixie16app_defs.h"
 #include "Globals.hpp"
 #include "StatsData.hpp"
-<<<<<<< HEAD
-=======
 #include "Messenger.hpp"
->>>>>>> a606a527
 
 using std::cout;
 using std::endl;
