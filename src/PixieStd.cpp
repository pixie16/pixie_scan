--- conflicted
+++ resolved
@@ -576,11 +576,7 @@
 		  every once in a while (when evcount is a multiple of 1000)
 		  print the time elapsed doing the analysis
 		*/
-<<<<<<< HEAD
-		if(evCount % 1000 == 0 || evCount == 1){
-=======
 		if(evCount % 1000 == 0 || evCount == 1) {
->>>>>>> fec83f49
 		    tms tmsNow;
 		    clock_t clockNow = times(&tmsNow);
 
