--- conflicted
+++ resolved
@@ -23,11 +23,7 @@
  * Plots are static, class-wide variable, so every trace instance has
  * an access to the same histogram range
  */
-<<<<<<< HEAD
-Plots Trace::histo(OFFSET, RANGE);
-=======
 Plots Trace::histo(OFFSET, RANGE, "traces");
->>>>>>> a606a527
 
 /**
  * Defines how to implement a trapezoidal filter characterized by two
@@ -35,7 +31,7 @@
  * Filter is calculated from channels lo to hi.
  */
 void Trace::TrapezoidalFilter(Trace &filter,
-			      const TFP &parms,
+			      const TrapezoidalFilterParameters &parms,
 			      unsigned int lo, unsigned int hi) const
 {
     // don't let the filter work outside of its reasonable range
@@ -82,33 +78,20 @@
     return mean;
 }
 
-<<<<<<< HEAD
 double Trace::DoDiscrimination(unsigned int lo, unsigned int numBins)
-=======
-
-unsigned int Trace::DoDiscrimination(unsigned int lo, unsigned int numBins)
->>>>>>> a606a527
 {
     unsigned int high = lo+numBins;
 
-    unsigned int max = GetValue("maxpos");
-    double discrim = 0, baseline = GetValue("baseline");
+    if(size() < high)
+        return pixie::U_DELIMITER;
 
-    //reference the sum to the maximum of the trace
-    high += max;
-    lo += max;
+    int discrim = 0, max = GetValue("maxpos");
+    double baseline = GetValue("baseline");
 
     if(size() < high)
-<<<<<<< HEAD
-	return U_DELIMITER;
-=======
-        return pixie::U_DELIMITER;
-    
-    int discrim = 0, max = GetValue("maxpos");
-    double baseline = GetValue("baseline");
->>>>>>> a606a527
+	return pixie::U_DELIMITER;
 
-    for(unsigned int i = lo; i < high; i++)
+    for(unsigned int i = max+lo; i <= max+high; i++)
 	discrim += at(i)-baseline;
 
     InsertValue("discrim", discrim);
@@ -121,11 +104,7 @@
     unsigned int high = lo+numBins;
 
     if(size() < high)
-<<<<<<< HEAD
-	return(NAN);
-=======
 	return pixie::U_DELIMITER;
->>>>>>> a606a527
 
     double baseline = GetValue("baseline");
     double qdc = 0, fullQdc = 0;
@@ -143,34 +122,21 @@
     return(qdc);
 }
 
-unsigned int Trace::FindMaxInfo(void)
+unsigned int Trace::FindMaxInfo(unsigned int lo, unsigned int numBins)
 {
-<<<<<<< HEAD
     unsigned int hi = constants.GetConstant("traceDelay") /
-	(pixie::adcClockInSeconds*1e9);
-    unsigned int lo = hi - (constants.GetConstant("trapezoidalWalk") /
-			    (pixie::adcClockInSeconds*1e9) ) - 3;
+	(Globals::get()->adcClockInSeconds()*1e9);
+    unsigned int low = hi - (constants.GetConstant("trapezoidalWalk") /
+			    (Globals::get()->adcClockInSeconds()*1e9) ) - 3;
 
     if(size() < hi)
-        return U_DELIMITER;
+        return pixie::U_DELIMITER;
 
-    Trace::const_iterator itTrace = max_element(begin()+lo, end()-(size()-hi));
-
-=======
-    lo = constants.GetConstant("waveformLow");
-    unsigned int hi = constants.GetConstant("waveformHigh");
-    numBins = lo + hi;
-    
-    if(size() < lo + numBins)
-       return pixie::U_DELIMITER;
-    
-    Trace::const_iterator itTrace = max_element(begin()+lo, end()-lo);
-    
->>>>>>> a606a527
+    Trace::const_iterator itTrace = max_element(begin()+low, end()-(size()-hi));
     int maxPos = int(itTrace-begin());
 
     if(maxPos + constants.GetConstant("waveformHigh") > size())
-	return U_DELIMITER;
+	return pixie::U_DELIMITER;
 
     if(*itTrace >= 4095) {
 	InsertValue("saturation", 1);
