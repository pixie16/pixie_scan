/** \file VandleProcessor.cpp
 *\brief Processes information for VANDLE
 *
 *Processes information from the VANDLE Bars, allows for 
 *beta-gamma-neutron correlations. The prototype for this 
 *code was written by M. Madurga.
 *
 *\author S. V. Paulauskas 
 *\date 26 July 2010  
 */
#include <fstream>
#include <iostream>

#include <cmath>

#include "DammPlotIds.hpp"
<<<<<<< HEAD
#include "GetArguments.hpp"
=======
#include "Globals.hpp"
>>>>>>> a606a527
#include "RawEvent.hpp"
#include "VandleProcessor.hpp"

namespace dammIds {
    const unsigned int BIG_OFFSET      = 30;
    const unsigned int MISC_OFFSET     = 60;
    const unsigned int TVANDLE_OFFSET  = 70;
    const unsigned int DEBUGGING_OFFSET = 100;

    namespace vandle {
	//Plots for the general information about VANDLE
	const int DD_TQDCBARS         = 0;
	const int DD_MAXIMUMBARS      = 1;
	const int DD_TIMEDIFFBARS     = 2;
	const int DD_TOFBARS          = 3;
	const int DD_CORTOFBARS       = 5;
	const int D_TOF               = 6;
	const int DD_TQDCAVEVSTDIFF   = 7;
	
	//Plots related to the TOF

	const int DD_TOFVSTDIFF       = 8;
	const int DD_MAXRVSTOF        = 9;
	const int DD_MAXLVSTOF        = 10;
	const int DD_TQDCAVEVSTOF     = 11;
	
	//Plots related to the CorTOF
	const int DD_CORTOFVSTDIFF     = 12;
	const int DD_MAXRVSCORTOF      = 13;
	const int DD_MAXLVSCORTOF      = 14;
	const int DD_TQDCAVEVSCORTOF   = 15;
	const int DD_TQDCAVEVSENERGY   = 16;
	
	//Plots related to correlated times
	const int DD_CORRELATED_TOF      = 17;
	
	//Plots related to the Start detectors
	const int DD_MAXSTART0VSTOF   = 18;
	const int DD_MAXSTART1VSTOF   = 19;
	const int DD_MAXSTART0VSCORTOF = 20;
	const int DD_MAXSTART1VSCORTOF = 21;
	const int DD_TQDCAVEVSSTARTQDCSUM= 22;
	const int DD_TOFVSSTARTQDCSUM    = 23;
	
	//Plots related to the Ge detectors
	const int DD_GAMMAENERGYVSTOF = 24;
	const int DD_TQDCAVEVSTOF_VETO= 25;
	const int DD_TOFBARS_VETO  = 26;
		
	//Plots used for debugging
	const int D_PROBLEMS     = 0+MISC_OFFSET;
	const int DD_PROBLEMS    = 1+MISC_OFFSET;
	//CrossTalk Subroutine
	const int DD_TOFBARBVSBARA      = 2+MISC_OFFSET;
	const int DD_GATEDTQDCAVEVSTOF  = 3+MISC_OFFSET;
	const int D_CROSSTALK           = 4+MISC_OFFSET;

	const int DD_DEBUGGING0  = 0+DEBUGGING_OFFSET;
	const int DD_DEBUGGING1  = 1+DEBUGGING_OFFSET;
	const int DD_DEBUGGING2  = 2+DEBUGGING_OFFSET;
	const int DD_DEBUGGING3  = 3+DEBUGGING_OFFSET;

	const int DD_DEBUGGING4  = 4+DEBUGGING_OFFSET;
	const int DD_DEBUGGING5  = 5+DEBUGGING_OFFSET;
	const int DD_DEBUGGING6  = 6+DEBUGGING_OFFSET;
	const int DD_DEBUGGING7  = 7+DEBUGGING_OFFSET;
	const int DD_DEBUGGING8  = 8+DEBUGGING_OFFSET;
    }//namespace vandle

    namespace tvandle {
	const int D_TIMEDIFF         = 2  + TVANDLE_OFFSET;
	const int DD_PVSP            = 3  + TVANDLE_OFFSET; 
	const int DD_MAXRIGHTVSTDIFF = 4  + TVANDLE_OFFSET; 
	const int DD_MAXLEFTVSTDIFF  = 5  + TVANDLE_OFFSET; 
	const int DD_MAXLVSTDIFFGATE = 6  + TVANDLE_OFFSET; 
	const int DD_MAXLVSTDIFFAMP  = 7  + TVANDLE_OFFSET; 
	const int DD_MAXLCORGATE     = 8  + TVANDLE_OFFSET; 
	const int DD_QDCVSMAX        = 9  + TVANDLE_OFFSET; 
	const int DD_SNRANDSDEV      = 10 + TVANDLE_OFFSET; 
    }// namespace tvandle
}//namespace dammIds

using namespace std;
using namespace dammIds::vandle;

//*********** VandleProcessor **********
VandleProcessor::VandleProcessor():
    EventProcessor(dammIds::vandle::OFFSET, dammIds::vandle::RANGE, "vandle")
{
<<<<<<< HEAD
    name = "Vandle";
=======
    associatedTypes.insert("liquid_scint"); 
>>>>>>> a606a527
    associatedTypes.insert("vandleSmall"); 
    associatedTypes.insert("vandleBig");
    associatedTypes.insert("tvandle");
}


//********** Declare Plots **********
void VandleProcessor::DeclarePlots(void)
{
    bool hasSmall   = true;
    bool hasBig     = false;
    bool hasTvandle = false;
    const unsigned int numSmallEnds = S7;
    const unsigned int numBigEnds   = S4;

    //Plots used for debugging
    DeclareHistogram1D(D_PROBLEMS, S5, "1D Debugging");
    DeclareHistogram2D(DD_PROBLEMS, S7, S7, "2D Debugging");
    
    if(hasSmall) {
       //Plots used for the general information about VANDLE
	DeclareHistogram2D(DD_TQDCBARS, SD, numSmallEnds,
			   "Det Loc vs Trace QDC");
       // DeclareHistogram2D(DD_MAXIMUMBARS, SC, S5, 
       // 			  "Det Loc vs. Maximum");
       DeclareHistogram2D(DD_TIMEDIFFBARS, S9, numSmallEnds, 
			  "Bars vs. Time Differences");
       DeclareHistogram2D(DD_TOFBARS, SC, numSmallEnds, 
			  "Bar vs. Time of Flight");
       DeclareHistogram2D(DD_CORTOFBARS, SC, numSmallEnds, 
			  "Bar vs  Cor Time of Flight");
       //DeclareHistogram2D(DD_TQDCAVEVSTDIFF, SC, SD, 
       //		  "<E> vs. Time Diff(0.5ns/bin)");
       //Plots related to the TOF
       DeclareHistogram2D(DD_TOFVSTDIFF, S9, SC, 
			  "TOF vs. TDiff(0.5ns/bin)");
       // DeclareHistogram2D(DD_MAXRVSTOF, SD, SC, 
       // 			  "MaxR vs. TOF(0.5ns/bin)");
       // DeclareHistogram2D(DD_MAXLVSTOF, SD, SC,
       // 			  "MaxL vs. TOF(0.5ns/bin)");
       DeclareHistogram2D(DD_TQDCAVEVSTOF, SC, SD,
			  "<E> vs. TOF(0.5ns/bin)");
       //Plots related to the corTOF
       DeclareHistogram2D(DD_CORTOFVSTDIFF, S9, SC,
			  "corTOF vs. Tdiff(0.5ns/bin)");
       // DeclareHistogram2D(DD_MAXRVSCORTOF, SD, SC,
       // 			  "MaxR vs. CorTOF(0.5ns/bin)");
       // DeclareHistogram2D(DD_MAXLVSCORTOF, SD, SC,
       // 			  "MaxL vs. CorTOF(0.5ns/bin)");    
       DeclareHistogram2D(DD_TQDCAVEVSCORTOF, SC, SD, 
			  "<E> vs. CorTOF(0.5ns/bin)");
       // DeclareHistogram2D(DD_TQDCAVEVSENERGY, SC, SD, 
       // 			  "TQDC vs Energy (kev/bin)");
       //Plots related to Correlated times
       DeclareHistogram2D(DD_CORRELATED_TOF, SC, SC, 
			  "Correlated TOF");
       //Plots related to the Starts
       // DeclareHistogram2D(DD_MAXSTART0VSTOF, SD, SC,
       // 			  "Max Start0 vs. TOF(0.5ns/bin)");
       // DeclareHistogram2D(DD_MAXSTART1VSTOF, SD, SC,
       // 			  "Max Start1 vs. TOF(0.5ns/bin)");
       // DeclareHistogram2D(DD_MAXSTART0VSCORTOF, SD, SC,
       // 			  "Max Start0 vs. CorTOF(0.5ns/bin)");
       // DeclareHistogram2D(DD_MAXSTART1VSCORTOF, SD, SC, 
       // 			  "Max Start1 vs. CorTOF(0.5ns/bin)");
       DeclareHistogram2D(DD_TQDCAVEVSSTARTQDCSUM, SC, SD, 
			  "<E> VANDLE vs. <E> BETA - SUMMED");
       DeclareHistogram2D(DD_TOFVSSTARTQDCSUM, SC, SD, 
			  "TOF VANDLE vs. <E> BETA - SUMMED");
       
       //Plots related to the Ge detectors
       DeclareHistogram2D(DD_GAMMAENERGYVSTOF, SC, S9, 
			  "GAMMA ENERGY vs. CorTOF VANDLE");
       DeclareHistogram2D(DD_TQDCAVEVSTOF_VETO, SC, SD, 
			  "<E> VANDLE vs. CorTOF VANDLE - Gamma Veto");
       DeclareHistogram2D(DD_TOFBARS_VETO, SC, S9, 
			  "Bar vs CorTOF - Gamma Veto"); 
    }//if (hasSmall)

    if(hasBig) {
       //Plots used for the general information about VANDLE
       DeclareHistogram2D(DD_TQDCBARS+dammIds::BIG_OFFSET, SD, numBigEnds, 
			  "Det Loc vs Trace QDC");
       // DeclareHistogram2D(DD_MAXIMUMBARS+dammIds::BIG_OFFSET, SC, numBigEnds, 
       // 			  "Det Loc vs. Maximum");
       // DeclareHistogram2D(DD_TIMEDIFFBARS+dammIds::BIG_OFFSET, S9, numBigEnds, 
       // 			  "Bars vs. Time Differences");
       // DeclareHistogram2D(DD_TOFBARS+dammIds::BIG_OFFSET, SC, numBigEnds, 
       // 			  "Bar vs. Time of Flight");
       // DeclareHistogram2D(DD_CORTOFBARS+dammIds::BIG_OFFSET, SC, numBigEnds, 
       // 			  "Bar vs  Cor Time of Flight");
       // DeclareHistogram2D(DD_TQDCAVEVSTDIFF+dammIds::BIG_OFFSET, SC, SD, 
       // 			  "<E> vs. Time Diff(0.5ns/bin)");
       //Plots related to the TOF
       // DeclareHistogram2D(DD_TOFVSTDIFF+dammIds::BIG_OFFSET, S9, SC, 
       // 			  "TDiff vs. TOF(0.5ns/bin)");
       // DeclareHistogram2D(DD_MAXRVSTOF+dammIds::BIG_OFFSET, SD, SC, 
       // 			  "MaxR vs. TOF(0.5ns/bin)");
       // DeclareHistogram2D(DD_MAXLVSTOF+dammIds::BIG_OFFSET, SD, SC,
       // 			  "MaxL vs. TOF(0.5ns/bin)");
       // DeclareHistogram2D(DD_TQDCAVEVSTOF+dammIds::BIG_OFFSET, SC, SD,
       // 			  "<E> vs. TOF(0.5ns/bin)");
       //Plots related to the corTOF
       // DeclareHistogram2D(DD_CORTOFVSTDIFF+dammIds::BIG_OFFSET, S9, SC,
       // 			  "TDiff vs. CorTOF(0.5ns/bin)");
       // DeclareHistogram2D(DD_MAXRVSCORTOF+dammIds::BIG_OFFSET, SD, SC,
       // 			  "MaxR vs. CorTOF(0.5ns/bin)");
       // DeclareHistogram2D(DD_MAXLVSCORTOF+dammIds::BIG_OFFSET, SD, SC,
       // 			  "MaxL vs. CorTOF(0.5ns/bin)");    
       // DeclareHistogram2D(DD_TQDCAVEVSCORTOF+dammIds::BIG_OFFSET, SC, SD, 
       // 			  "<E> vs. CorTOF(0.5ns/bin)");
       // DeclareHistogram2D(DD_TQDCAVEVSENERGY+dammIds::BIG_OFFSET, SC, SD, 
       // 			  "TQDC vs Energy (kev/bin)");
       //Plots related to Correlated times
       // DeclareHistogram2D(DD_CORRELATED_TOF+dammIds::BIG_OFFSET, SC, SC, 
       // 			  "Correlated TOF");
       //Plots related to the Starts
       // DeclareHistogram2D(DD_MAXSTART0VSTOF+dammIds::BIG_OFFSET, SD, SC,
       // 			  "Max Start0 vs. TOF(0.5ns/bin)");
       // DeclareHistogram2D(DD_MAXSTART1VSTOF+dammIds::BIG_OFFSET, SD, SC,
       // 			  "Max Start1 vs. TOF(0.5ns/bin)");
       // DeclareHistogram2D(DD_MAXSTART0VSCORTOF+dammIds::BIG_OFFSET, SD, SC,
       // 			  "Max Start0 vs. CorTOF(0.5ns/bin)");
       // DeclareHistogram2D(DD_MAXSTART1VSCORTOF+dammIds::BIG_OFFSET, SD, SC, 
       // 			  "Max Start1 vs. CorTOF(0.5ns/bin)");
       // DeclareHistogram2D(DD_TQDCAVEVSSTARTQDCSUM+dammIds::BIG_OFFSET,
       // 			  SC, SD, "<E> VANDLE vs. <E> BETA - SUMMED");
       // DeclareHistogram2D(DD_TOFVSSTARTQDCSUM+dammIds::BIG_OFFSET, SC, SD, 
       // 			  "TOF VANDLE vs. <E> BETA - SUMMED");
       //Plots related to the Ge detectors
       // DeclareHistogram2D(DD_GAMMAENERGYVSTOF+dammIds::BIG_OFFSET, 
       // 			  SC, S9, "GAMMA ENERGY vs. CorTOF VANDLE");
       // DeclareHistogram2D(DD_TQDCAVEVSTOF_VETO+dammIds::BIG_OFFSET, SC, SD, 
       // 			  "<E> VANDLE vs. CorTOF VANDLE - Gamma Veto");
       // DeclareHistogram2D(DD_TOFBARS_VETO+dammIds::BIG_OFFSET, SC, S9, 
       // 			  "Bar vs CorTOF - Gamma Veto"); 
    }//if (hasBig)

    if(hasTvandle) {
	using namespace dammIds::tvandle;
	DeclareHistogram2D(DD_TQDCBARS+dammIds::TVANDLE_OFFSET, SD, S1,"QDC");
	DeclareHistogram2D(DD_MAXIMUMBARS+dammIds::TVANDLE_OFFSET, SC, S1, "Max");
	DeclareHistogram1D(D_TIMEDIFF, SE, "Time Difference");
	DeclareHistogram2D(DD_PVSP, SE, SE,"Phase vs. Phase");
	DeclareHistogram2D(DD_MAXRIGHTVSTDIFF, SA, SD,"Max Right vs. Time Diff");
	DeclareHistogram2D(DD_MAXLEFTVSTDIFF, SA, SD, "Max Left vs. Time Diff");
	DeclareHistogram2D(DD_MAXLVSTDIFFGATE, SA, SD,
			   "Max Left vs. Time Diff - gated on max right");
	DeclareHistogram2D(DD_MAXLVSTDIFFAMP, SA, SD, 
			   "Max Left vs. Time Diff - amp diff");
	DeclareHistogram2D(DD_MAXLCORGATE, SA, SD, 
			   "Max Left vs. Cor Time Diff");
	DeclareHistogram2D(DD_QDCVSMAX, SC, SD,"QDC vs Max - Right");
	DeclareHistogram2D(DD_SNRANDSDEV, S8, S2, "SNR and SDEV R01/L23");
    }//if(hasTvandle);
    
    //Debugging histograms - The titles do not necessarily reflect the contents
    DeclareHistogram2D(DD_DEBUGGING0, SA, SA, "TOFL vs. TDIFF");
    DeclareHistogram2D(DD_DEBUGGING1, S9, SD, "TOFR vs. TDIFF");
    DeclareHistogram2D(DD_DEBUGGING2, SD, SD, "CorTOF vs. TDIFF");
    // DeclareHistogram2D(DD_DEBUGGING3, S9, SC, "TestTOF vs. TDIFF");

    DeclareHistogram2D(DD_DEBUGGING4, S9, SC, "TOFL vs. QDCRATIO");
    DeclareHistogram2D(DD_DEBUGGING5, SC, SC, "TOFR vs. QDCRATIO");
    DeclareHistogram2D(DD_DEBUGGING6, SC, SC, "TOF vs. QDCRATIO");
    DeclareHistogram2D(DD_DEBUGGING7, SC, SC, "CorTOF vs. QDCRATIO");
    DeclareHistogram2D(DD_DEBUGGING8, SC, SC, "testTOF vs. QDCRATIO");

    //Histograms for the CrossTalk Subroutine
    //DeclareHistogram1D(D_CROSSTALK, SC, "CrossTalk Between Two Bars");
    //DeclareHistogram2D(DD_GATEDTQDCAVEVSTOF, SC, SD, 
    //"<E> vs. TOF0 (0.5ns/bin) - Gated");
    //DeclareHistogram2D(DD_TOFBARBVSBARA, SC, SC, "TOF Bar1 vs. Bar2");
    //DeclareHistogram2D(, S8, S8, "tdiffA vs. tdiffB");
    //DeclareHistogram1D(, SD, "Muons");
    //DeclareHistogram2D(, S8, S8, "tdiffA vs. tdiffB");
}// Declare Plots


//********** Process **********
bool VandleProcessor::Process(RawEvent &event) 
{
    if (!EventProcessor::Process(event)) //start event processing
	return false;

<<<<<<< HEAD
=======
    hasDecay = 
	(event.GetCorrelator().GetCondition() == Correlator::VALID_DECAY);
    if(hasDecay)
	decayTime = event.GetCorrelator().GetDecayTime() *
                Globals::get()->clockInSeconds();

>>>>>>> a606a527
    plot(D_PROBLEMS, 30); //DEBUGGING

    if(RetrieveData(event)) {
        AnalyzeData(event);
        //CrossTalk();
        EndProcess();
        return true;
    } else {
        EndProcess();
        return (didProcess = false);
    }
}


//********** RetrieveData **********
bool VandleProcessor::RetrieveData(RawEvent &event) 
{    
    ClearMaps();
   
    static const vector<ChanEvent*> &smallEvents = 
	event.GetSummary("vandleSmall")->GetList();
    static const vector<ChanEvent*> &bigEvents = 
	event.GetSummary("vandleBig")->GetList();
    static const vector<ChanEvent*> &betaStarts = 
	event.GetSummary("liquid_scint:beta:start")->GetList();
    static const vector<ChanEvent*> &liquidStarts = 
	event.GetSummary("liquid_scint:liquid:start")->GetList();
    static const vector<ChanEvent*> &tvandleEvents = 
	event.GetSummary("tvandle")->GetList();

    //Construct and fill the vector for the startEvents
    vector<ChanEvent*> startEvents;
    startEvents.insert(startEvents.end(), 
		       betaStarts.begin(), betaStarts.end());
    startEvents.insert(startEvents.end(), 
		       liquidStarts.begin(), liquidStarts.end());

    if(smallEvents.empty() && bigEvents.empty() && tvandleEvents.empty()) {
        plot(D_PROBLEMS, 27); //DEBUGGING
	return(false);
    }
     
    FillMap(smallEvents, "small", smallMap);
    FillMap(bigEvents, "big", bigMap);
    FillMap(tvandleEvents, "tvandle", tvandleMap);
    FillMap(startEvents, "start", startMap);
    
    //Make the VandleBars - small/big will be in the same map
    //BuildBars(bigMap, "big", barMap);
    BuildBars(smallMap, "small", barMap);
    
    if(barMap.empty() && tvandleMap.empty()) {
	plot(D_PROBLEMS, 25); //DEBUGGING
	return(false);
    }

    return(true);
} // bool VandleProcessor::RetrieveData


//********** AnalyzeData **********
void VandleProcessor::AnalyzeData(RawEvent& rawev)
{
    //Analyze the Teeny VANDLE data if there is any
    if(!tvandleMap.empty() && tvandleMap.size()%2 == 0)
	Tvandle();

    //Analyze the VANDLE bars if any are present.
    for (BarMap::iterator itBar = barMap.begin(); 
	 itBar !=  barMap.end(); itBar++) {
	if(!(*itBar).second.event)
	    continue;
	
	BarData bar = (*itBar).second;

	//Set some useful values.
	const int resMult = 2; //set resolution of histograms
	const int resOffset = 200; // offset of histograms
	unsigned int barLoc = (*itBar).first.first;
	unsigned int idOffset = -1;
	if((*itBar).first.second == "small")
	    idOffset = 0;
	else
	   idOffset = dammIds::BIG_OFFSET;

	TimingCal calibration =
	    GetTimingCal((*itBar).first);
	
	double timeDiff = bar.timeDiff;

	plot(DD_DEBUGGING0, bar.qdcPos*resMult+resOffset,
	     timeDiff*resMult+resOffset);

	plot(DD_TIMEDIFFBARS+idOffset,
	     timeDiff*resMult+resOffset, barLoc); 
	plot(DD_TQDCAVEVSTDIFF+idOffset, 
	     timeDiff*resMult+resOffset, bar.qdc);
	
	WalkBetaVandle(startMap, bar);

	//Loop over the starts in the event	
	for(TimingDataMap::iterator itStart = startMap.begin(); 
	    itStart != startMap.end(); itStart++) {
	    if(!(*itStart).second.dataValid)
		continue;
	    
	    unsigned int startLoc = (*itStart).first.first;
	    unsigned int barPlusStartLoc = barLoc*2 + startLoc;

	    double tofOffset;
	    if(startLoc == 0)
		tofOffset = calibration.tofOffset0;
	    else 
		tofOffset = calibration.tofOffset1;
	    
	    //times are calculated in ns, energy in keV
	    double TOF = bar.walkCorTimeAve - 
		(*itStart).second.walkCorTime + tofOffset; 
	    double corTOF = 
		CorrectTOF(TOF, bar.flightPath, calibration.z0); 
	    double energy = 
		CalcEnergy(corTOF, calibration.z0);

	    bar.timeOfFlight.insert(make_pair(startLoc, TOF));
	    bar.corTimeOfFlight.insert(make_pair(startLoc, corTOF));
	    bar.energy.insert(make_pair(startLoc, energy));
	    
	    if(corTOF >= 5) // cut out the gamma prompt
		plot(DD_TQDCAVEVSENERGY+idOffset, energy, bar.qdc);
	    plot(DD_TOFBARS+idOffset, 
		 TOF*resMult+resOffset, barPlusStartLoc);
            plot(DD_TOFVSTDIFF+idOffset, timeDiff*resMult+resOffset, 
                 TOF*resMult+resOffset);
	    plot(DD_MAXRVSTOF+idOffset, 
		 TOF*resMult+resOffset, bar.rMaxVal);
	    plot(DD_MAXLVSTOF+idOffset, 
		 TOF*resMult+resOffset, bar.lMaxVal);
	    plot(DD_TQDCAVEVSTOF+idOffset, 
		 TOF*resMult+resOffset, bar.qdc);

	    plot(DD_CORTOFBARS, 
		 corTOF*resMult+resOffset, barPlusStartLoc); 
	    plot(DD_CORTOFVSTDIFF+idOffset, 
		 timeDiff*resMult + resOffset, 
		 corTOF*resMult+resOffset);
	    plot(DD_MAXRVSCORTOF+idOffset, 
		 corTOF*resMult+resOffset, bar.rMaxVal);
	    plot(DD_MAXLVSCORTOF+idOffset, 
		 corTOF*resMult+resOffset, bar.lMaxVal);
	    plot(DD_TQDCAVEVSCORTOF+idOffset, 
		 corTOF*resMult+resOffset, bar.qdc);
	    
	    if(startLoc == 0) {
		plot(DD_MAXSTART0VSTOF+idOffset, 
		     TOF*resMult+resOffset, (*itStart).second.maxval);
		plot(DD_MAXSTART0VSCORTOF+idOffset, 
		     corTOF*resMult+resOffset, (*itStart).second.maxval);
	    } else if (startLoc == 1) {
 	        plot(DD_MAXSTART1VSCORTOF+idOffset, 
		     corTOF*resMult+resOffset, (*itStart).second.maxval);
		plot(DD_MAXSTART1VSCORTOF+idOffset, 
		     corTOF*resMult+resOffset, (*itStart).second.maxval);
	    }

	    //Now we will do some Ge related stuff
	    static const DetectorSummary *geSummary = rawev.GetSummary("ge");
	    
	    if (geSummary) {
	        if (geSummary->GetMult() > 0) {
		    const vector<ChanEvent *> &geList = geSummary->GetList();
		    for (vector<ChanEvent *>::const_iterator itGe = geList.begin();
			 itGe != geList.end(); itGe++) {
		        double calEnergy = (*itGe)->GetCalEnergy();
			plot(DD_GAMMAENERGYVSTOF+idOffset, TOF, calEnergy);
		    }   
		} else {
		    // vetoed stuff
		    plot(DD_TQDCAVEVSTOF_VETO+idOffset, TOF, 
			 bar.qdc);
		    plot(DD_TOFBARS_VETO+idOffset, TOF, barPlusStartLoc);
		}
	    } 
	} // for(TimingDataMap::iterator itStart
    } //(BarMap::iterator itBar
} //void VandleProcessor::AnalyzeData


//********** BuildBars **********
void VandleProcessor::BuildBars(const TimingDataMap &endMap, const string &type, BarMap &barMap) 
{
    for(TimingDataMap::const_iterator itEndA = endMap.begin();
	itEndA != endMap.end();) {

	TimingDataMap::const_iterator itEndB = itEndA;
	itEndB++;
	
	if(itEndB == endMap.end()) //Handle some shit
	    break;
	if((*itEndA).first.first != (*itEndB).first.first) {
	    itEndA = itEndB;
	    continue;
	}
	if(!(*itEndA).second.dataValid || !(*itEndB).second.dataValid){
	    itEndA = itEndB;
	    continue;
	}
	
	IdentKey barKey((*itEndA).first.first, type); 
	
	TimingCal calibrations = GetTimingCal(barKey);
	
	if((*itEndA).second.dataValid && (*itEndB).second.dataValid) 
	    barMap.insert(make_pair(barKey, BarData((*itEndB).second, 
						    (*itEndA).second, 
						    calibrations, type)));
        else {
	    itEndA = itEndB;
	    continue;
	}
	itEndA = itEndB;
    } // for(itEndA
} //void VandleProcessor::BuildBars


//********** ClearMaps *********
void VandleProcessor::ClearMaps(void)
{
    barMap.clear();
    bigMap.clear();
    smallMap.clear();
    startMap.clear();
    tvandleMap.clear();
}


//********** CrossTalk **********
void VandleProcessor::CrossTalk(void)
{
    //This whole routine is stupidly written, it needs cleaned up something fierce.
    if(barMap.size() < 2)
	return;

    for(BarMap::iterator itBarA = barMap.begin(); 
	itBarA != barMap.end(); itBarA++) {
	BarMap::iterator itTemp = itBarA;
	itTemp++;
	
	const double &timeAveA = (*itBarA).second.timeAve;
	const unsigned int &locA = (*itBarA).first.first;
	
	for(BarMap::iterator itBarB = itTemp; itBarB != barMap.end(); 
	    itBarB++) {
	    if((*itBarA).first.second != (*itBarB).first.second)
		continue;
	    if((*itBarA).first == (*itBarB).first)
		continue;
	    
	    const double &timeAveB = (*itBarB).second.timeAve;
	    const unsigned int &locB = (*itBarB).first.first;
	    
	    CrossTalkKey bars(locA, locB);
	    crossTalk.insert(make_pair(bars, timeAveB - timeAveA));
	}
    }

    //Information for the bar of interest.
    string barType = "small";
    IdentKey barA(0, barType);
    IdentKey barB(1, barType);

    CrossTalkKey barsOfInterest(barA.first, barB.first);
    
    CrossTalkMap::iterator itBars = 
	crossTalk.find(barsOfInterest);
    
    const int resMult = 2; //set resolution of histograms
    const int resOffset = 200; // set offset of histograms
    
    if(itBars != crossTalk.end())
	plot(D_CROSSTALK, (*itBars).second * resMult + resOffset);
    
    //Carbon Recoil Stuff
    BarMap::iterator itBarA = barMap.find(barA);
    BarMap::iterator itBarB = barMap.find(barB);
    
    if(itBarA == barMap.end() || itBarB == barMap.end())
	return;
    
//    TimeOfFlightMap::iterator itTofA = 
// 	(*itBarA).second.timeOfFlight.find(startLoc);
//     TimeOfFlightMap::iterator itTofB = 
// 	(*itBarB).second.timeOfFlight.find(startLoc);
    
//     if(itTofA == (*itBarA).second.timeOfFlight.end() ||
//        itTofB == (*itBarB).second.timeOfFlight.end())
// 	return;
    
//     double tofA = (*itTofA).second;
//     double tofB = (*itTofB).second;
    double tdiffA = (*itBarA).second.walkCorTimeDiff;
    double tdiffB = (*itBarB).second.walkCorTimeDiff;
    double qdcA = (*itBarA).second.qdc;
    double qdcB = (*itBarB).second.qdc;

    //bool onBar = (tdiffA + tdiffB <= 0.75 && tdiffA + tdiffB >= 0.25);
    bool muon = (qdcA > 7500 && qdcB > 7500);
    
    double muonTOF = 
	(*itBarA).second.timeAve - (*itBarB).second.timeAve;

    plot(3950, tdiffA*resMult+100, tdiffB*resMult+100);
    
    if(muon){
	plot(3951, tdiffA*resMult+100, tdiffB*resMult+100);
	plot(3952, muonTOF*resMult*10 + resOffset);
    }

//     plot(DD_TOFBARBVSBARA, tofA*resMult+resOffset, 
//  	 tofB*resMult+resOffset);
    
//     if((tofB > tofA) && (tofB < (tofA+150))) {
//  	plot(DD_GATEDTQDCAVEVSTOF, tofA*resMult+resOffset, 
//  	     (*itBarA).second.qdc);
//     }
} //void VandleProcessor::CrossTalk


//********** FillMap **********
void VandleProcessor::FillMap(const vector<ChanEvent*> &eventList, 
			      const string type, TimingDataMap &eventMap) 
{
    unsigned int OFFSET = 0;
    if(type == "big")
	OFFSET = dammIds::BIG_OFFSET;
    else if(type == "tvandle")
	OFFSET = dammIds::TVANDLE_OFFSET;

    for(vector<ChanEvent*>::const_iterator it = eventList.begin();
	it != eventList.end(); it++) {
	unsigned int location = (*it)->GetChanID().GetLocation();
	string subType = (*it)->GetChanID().GetSubtype();
	
	IdentKey key(location, subType);
	
	TimingDataMap::iterator itTemp = 
	    eventMap.insert(make_pair(key, TimingData(*it))).first;
	
	if(type == "start")
	    continue;
    	
	if((*itTemp).second.dataValid && (*itTemp).first.second == "right") {
	    plot(DD_TQDCBARS + OFFSET, (*itTemp).second.tqdc, location*2);
	    plot(DD_MAXIMUMBARS + OFFSET, (*itTemp).second.maxval, location*2);
	} 
	else if((*itTemp).second.dataValid && (*itTemp).first.second == "left") {
	    plot(DD_TQDCBARS + OFFSET, (*itTemp).second.tqdc, location*2+1);
	    plot(DD_MAXIMUMBARS + OFFSET, (*itTemp).second.maxval, location*2+1);
	}
    }
}


//********* Tvandle **********
void VandleProcessor::Tvandle(void) 
{
    //Needs cleaned heavily!!
    using namespace dammIds::tvandle;
    TimingData right = (*tvandleMap.find(make_pair(0,"right"))).second;
    TimingData left  = (*tvandleMap.find(make_pair(0,"left"))).second;

    char hisFileName[32];
    GetArgument(2, hisFileName, 32);
    string temp = hisFileName;
    temp = temp.substr(0, temp.find_first_of(" "));
    double offset = atof(temp.c_str());

    double timeDiff = left.highResTime - right.highResTime - offset;
    double corTimeDiff = left.walkCorTime - right.walkCorTime - offset;

    vector<int> trc = right.trace;
    vector<int> trc1 = left.trace;
    if(timeDiff < -5.418 && left.maxval < 90) {
	for(vector<int>::iterator it = trc.begin(); it != trc.end(); it++)
    	    plot(dammIds::vandle::DD_PROBLEMS, it-trc.begin(), counter, *it);
    	for(vector<int>::iterator it = trc1.begin(); it != trc1.end(); it++)
    	    plot(dammIds::vandle::DD_PROBLEMS, it-trc1.begin(), counter+1, *it);
    	counter+=2;
    }

    plot(DD_QDCVSMAX, right.maxval, right.tqdc);
    
    if(right.dataValid && left.dataValid){
	double timeRes = 50; //20 ps/bin
	double timeOff = 500; 

	plot(D_TIMEDIFF, timeDiff*timeRes + timeOff);
	plot(DD_PVSP, right.tqdc, left.tqdc);
	plot(DD_MAXRIGHTVSTDIFF, timeDiff*timeRes+timeOff, right.maxval);
	plot(DD_MAXLEFTVSTDIFF, timeDiff*timeRes+timeOff, left.maxval);
	
	//Plot information about the SNR
	plot(DD_SNRANDSDEV, right.snr+50, 0);
	plot(DD_SNRANDSDEV, right.stdDevBaseline*timeRes+timeOff, 1);
	plot(DD_SNRANDSDEV, left.snr+50, 2);
	plot(DD_SNRANDSDEV, left.stdDevBaseline*timeRes+timeOff, 3);
	
	//Plot information used to determine the impact of walk.
	double tempVal = fabs(right.maxval-left.maxval);
	if(tempVal <= 50)
	    plot(DD_MAXLVSTDIFFAMP, timeDiff*timeRes+timeOff, left.maxval);

	plot(DD_MAXLCORGATE, 
	     corTimeDiff*timeRes+timeOff, left.maxval);

	if(right.maxval > 3000) {
	    plot(DD_MAXLVSTDIFFGATE, 
		 timeDiff*timeRes+timeOff, left.maxval);
	}
    } else // if(right.dataValid
	plot(D_PROBLEMS, 2);
}

void VandleProcessor::WalkBetaVandle(const TimingInformation::TimingDataMap &beta, const TimingInformation::BarData &bar) {
    double cutoff = 1500;
    for(TimingDataMap::const_iterator it = beta.begin(); it != beta.end(); it++) {
	plot(DD_DEBUGGING4, bar.lMaxVal, bar.rMaxVal);
	if((*it).first.first == 0 && bar.rMaxVal > cutoff
	   && bar.lMaxVal > cutoff) {
		plot(DD_DEBUGGING5, (bar.walkCorTimeAve - (*it).second.highResTime)*2+500, (*it).second.maxval);
		plot(DD_DEBUGGING6, (bar.walkCorTimeAve - (*it).second.walkCorTime)*2+500, (*it).second.maxval);
	} else if((*it).first.first == 1 && bar.rMaxVal > cutoff
	   && bar.lMaxVal > cutoff) {
		plot(DD_DEBUGGING7, (bar.walkCorTimeAve - (*it).second.highResTime)*2+500, (*it).second.maxval);
		plot(DD_DEBUGGING8, (bar.walkCorTimeAve - (*it).second.walkCorTime)*2+500, (*it).second.maxval);
	}
    }
}<|MERGE_RESOLUTION|>--- conflicted
+++ resolved
@@ -14,11 +14,8 @@
 #include <cmath>
 
 #include "DammPlotIds.hpp"
-<<<<<<< HEAD
 #include "GetArguments.hpp"
-=======
 #include "Globals.hpp"
->>>>>>> a606a527
 #include "RawEvent.hpp"
 #include "VandleProcessor.hpp"
 
@@ -108,11 +105,6 @@
 VandleProcessor::VandleProcessor():
     EventProcessor(dammIds::vandle::OFFSET, dammIds::vandle::RANGE, "vandle")
 {
-<<<<<<< HEAD
-    name = "Vandle";
-=======
-    associatedTypes.insert("liquid_scint"); 
->>>>>>> a606a527
     associatedTypes.insert("vandleSmall"); 
     associatedTypes.insert("vandleBig");
     associatedTypes.insert("tvandle");
@@ -298,15 +290,11 @@
     if (!EventProcessor::Process(event)) //start event processing
 	return false;
 
-<<<<<<< HEAD
-=======
     hasDecay = 
 	(event.GetCorrelator().GetCondition() == Correlator::VALID_DECAY);
     if(hasDecay)
 	decayTime = event.GetCorrelator().GetDecayTime() *
                 Globals::get()->clockInSeconds();
-
->>>>>>> a606a527
     plot(D_PROBLEMS, 30); //DEBUGGING
 
     if(RetrieveData(event)) {
@@ -331,9 +319,9 @@
     static const vector<ChanEvent*> &bigEvents = 
 	event.GetSummary("vandleBig")->GetList();
     static const vector<ChanEvent*> &betaStarts = 
-	event.GetSummary("liquid_scint:beta:start")->GetList();
+	event.GetSummary("scint:beta:start")->GetList();
     static const vector<ChanEvent*> &liquidStarts = 
-	event.GetSummary("liquid_scint:liquid:start")->GetList();
+	event.GetSummary("scint:liquid:start")->GetList();
     static const vector<ChanEvent*> &tvandleEvents = 
 	event.GetSummary("tvandle")->GetList();
 
@@ -404,8 +392,6 @@
 	     timeDiff*resMult+resOffset, barLoc); 
 	plot(DD_TQDCAVEVSTDIFF+idOffset, 
 	     timeDiff*resMult+resOffset, bar.qdc);
-	
-	WalkBetaVandle(startMap, bar);
 
 	//Loop over the starts in the event	
 	for(TimingDataMap::iterator itStart = startMap.begin(); 
@@ -727,20 +713,4 @@
 	}
     } else // if(right.dataValid
 	plot(D_PROBLEMS, 2);
-}
-
-void VandleProcessor::WalkBetaVandle(const TimingInformation::TimingDataMap &beta, const TimingInformation::BarData &bar) {
-    double cutoff = 1500;
-    for(TimingDataMap::const_iterator it = beta.begin(); it != beta.end(); it++) {
-	plot(DD_DEBUGGING4, bar.lMaxVal, bar.rMaxVal);
-	if((*it).first.first == 0 && bar.rMaxVal > cutoff
-	   && bar.lMaxVal > cutoff) {
-		plot(DD_DEBUGGING5, (bar.walkCorTimeAve - (*it).second.highResTime)*2+500, (*it).second.maxval);
-		plot(DD_DEBUGGING6, (bar.walkCorTimeAve - (*it).second.walkCorTime)*2+500, (*it).second.maxval);
-	} else if((*it).first.first == 1 && bar.rMaxVal > cutoff
-	   && bar.lMaxVal > cutoff) {
-		plot(DD_DEBUGGING7, (bar.walkCorTimeAve - (*it).second.highResTime)*2+500, (*it).second.maxval);
-		plot(DD_DEBUGGING8, (bar.walkCorTimeAve - (*it).second.walkCorTime)*2+500, (*it).second.maxval);
-	}
-    }
 }