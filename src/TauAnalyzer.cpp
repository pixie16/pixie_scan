--- conflicted
+++ resolved
@@ -17,17 +17,13 @@
 using namespace std;
 using namespace dammIds::trace;
 
-<<<<<<< HEAD
-TauAnalyzer::TauAnalyzer() : TraceAnalyzer(0, 0)
-=======
 TauAnalyzer::TauAnalyzer() 
->>>>>>> a606a527
 {
     // type and subtype default to empty string
     name="tau";
 }
 
-TauAnalyzer::TauAnalyzer(const std::string &aType, const std::string &aSubtype) :
+TauAnalyzer::TauAnalyzer(const string &aType, const string &aSubtype) :
   TraceAnalyzer(), type(aType), subtype(aSubtype)
 {
     name="tau";
@@ -38,8 +34,7 @@
     // do nothing
 }
 
-void TauAnalyzer::Analyze(Trace &trace, const std::string &aType,
-                          const std::string &aSubtype)
+void TauAnalyzer::Analyze(Trace &trace, const string &aType, const string &aSubtype)
 {
     // don't do analysis for piled-up traces
     if (trace.HasValue("filterEnergy2")) {
