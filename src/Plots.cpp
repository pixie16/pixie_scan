--- conflicted
+++ resolved
@@ -33,31 +33,22 @@
 		      const int &, const int &, const int &, const int &,
 		      const int &, const int &, const char *, int);
 
-<<<<<<< HEAD
-Plots::Plots(int offset, int range)
-{
-    offset_ = offset;
-    range_  = range;
-    PlotsRegister::get()->Add(offset_, range_);
-}
-
-bool Plots::BananaTest(const int &id, const double &x, const double &y) {
-    return (bantesti_(id, Round(x), Round(y)));
-=======
 Plots::Plots(int offset, int range, string name)
 {  
     offset_ = offset;
     range_  = range;
     name_ = name;
     PlotsRegister::get()->Add(offset_, range_, name_);
->>>>>>> a606a527
+}
+
+bool Plots::BananaTest(const int &id, const double &x, const double &y) {
+    return (bantesti_(id, Round(x), Round(y)));
 }
 
 /**
  * Check if the id falls within the expected range
  */
-bool Plots::CheckRange(int id) const
-{
+bool Plots::CheckRange(int id) const {
     return (id < range_ && id >= 0);
 }
 
@@ -69,7 +60,7 @@
     return (idList.count(id) != 0);
 }
 
-bool Plots::Exists(const std::string &mne) const
+bool Plots::Exists(const string &mne) const
 {
     // Empty mnemonic is always allowed
     if (mne.size() == 0)
@@ -81,21 +72,9 @@
 /** Constructors based on DeclareHistogram functions. */
 bool Plots::DeclareHistogram1D(int dammId, int xSize, const char* title,
 			       int halfWordsPerChan, int xHistLength,
-			       int xLow, int xHigh, const std::string &mne)
+			       int xLow, int xHigh, const string &mne)
 {
     if (!CheckRange(dammId)) {
-<<<<<<< HEAD
-        cerr << "Plots: Histogram titled '" << title << "' requests id "
-             << dammId << " which is outside of allowed range ("
-             << range_ << ") of group with offset (" << offset_ << ")." <<  endl;
-        exit(EXIT_FAILURE);
-    }
-    if (Exists(dammId) || Exists(mne)) {
-        cerr << "Plots: Histogram titled '" << title << "' requests id "
-             << dammId + offset_ << " which is already in use by"
-             << " histogram '" << titleList[dammId] << "'." <<  endl;
-        exit(EXIT_FAILURE);
-=======
         stringstream ss;
         ss << "Plots: Histogram titled '" << title << "' requests id " 
            << dammId << " which is outside of allowed range ("
@@ -108,7 +87,6 @@
            << dammId + offset_ << " which is already in use by"
            << " histogram '" << titleList[dammId] << "'.";
         throw HistogramException(ss.str());
->>>>>>> a606a527
     }
 
     pair<set<int>::iterator, bool> result = idList.insert(dammId);
@@ -117,34 +95,20 @@
     // Mnemonic is optional and added only if longer then 0
     if (mne.size() > 0)
         mneList.insert( pair<string, int>(mne, dammId) );
-<<<<<<< HEAD
-
-    hd1d_(dammId + offset_, halfWordsPerChan, xSize, xHistLength, xLow, xHigh,
-          title, strlen(title));
-=======
-    
     hd1d_(dammId + offset_, halfWordsPerChan, xSize, xHistLength,
           xLow, xHigh, title, strlen(title));
->>>>>>> a606a527
     titleList.insert( pair<int, string>(dammId, string(title)));
     return true;
 }
 
 bool Plots::DeclareHistogram1D(int dammId, int xSize, const char* title,
-<<<<<<< HEAD
-			       int halfWordsPerChan /* = 2*/,
-			       const std::string &mne /*=empty*/ )
-=======
 			       int halfWordsPerChan /* = 2*/, const string &mne /*=empty*/ )
->>>>>>> a606a527
-{
-    return DeclareHistogram1D(dammId, xSize, title, halfWordsPerChan, xSize, 0,
-                              xSize - 1, mne);
+{
+    return DeclareHistogram1D(dammId, xSize, title, halfWordsPerChan, xSize, 0, xSize - 1, mne);
 }
 
 bool Plots::DeclareHistogram1D(int dammId, int xSize, const char* title,
-                               int halfWordsPerChan, int contraction,
-                               const std::string &mne)
+                               int halfWordsPerChan, int contraction, const string &mne)
 {
     return DeclareHistogram1D(dammId, xSize, title, halfWordsPerChan,
 			      xSize / contraction, 0, xSize / contraction - 1, mne);
@@ -154,21 +118,9 @@
                                const char *title, int halfWordsPerChan,
                                int xHistLength, int xLow, int xHigh,
                                int yHistLength, int yLow, int yHigh,
-                               const std::string &mne)
+			       const string &mne)
 {
     if (!CheckRange(dammId)) {
-<<<<<<< HEAD
-        cerr << "Plots: Histogram titled '" << title << "' requests id "
-             << dammId << " which is outside of allowed range ("
-             << range_ << ") of group with offset (" << offset_ << ")." <<  endl;
-        exit(EXIT_FAILURE);
-    }
-    if (Exists(dammId) || Exists(mne)) {
-        cerr << "Plots: Histogram titled '" << title << "' requests id "
-             << dammId + offset_ << " which is already in use by"
-             << " histogram '" << titleList[dammId] << "'." << endl;
-        exit(EXIT_FAILURE);
-=======
         stringstream ss;
         ss << "Plots: Histogram titled '" << title << "' requests id " 
            << dammId << " which is outside of allowed range ("
@@ -181,7 +133,6 @@
            << dammId + offset_ << " which is already in use by"
            << " histogram '" << titleList[dammId] << "'.";
         throw HistogramException(ss.str());
->>>>>>> a606a527
     }
 
     pair<set<int>::iterator, bool> result = idList.insert(dammId);
@@ -190,11 +141,7 @@
     // Mnemonic is optional and added only if longer then 0
     if (mne.size() > 0)
         mneList.insert( pair<string, int>(mne, dammId) );
-<<<<<<< HEAD
-
-=======
-    
->>>>>>> a606a527
+
     hd2d_(dammId + offset_, halfWordsPerChan, xSize, xHistLength, xLow, xHigh,
 	  ySize, yHistLength, yLow, yHigh, title, strlen(title));
     titleList.insert( pair<int, string>(dammId, string(title)));
@@ -204,11 +151,7 @@
 bool Plots::DeclareHistogram2D(int dammId, int xSize, int ySize,
                                const char* title,
                                int halfWordsPerChan /* = 1*/,
-<<<<<<< HEAD
-                               const std::string &mne /* = empty*/)
-=======
                                const string &mne /* = empty*/)
->>>>>>> a606a527
 {
     return DeclareHistogram2D(dammId, xSize, ySize, title, halfWordsPerChan,
 			      xSize, 0, xSize - 1,
@@ -217,7 +160,7 @@
 
 bool Plots::DeclareHistogram2D(int dammId, int xSize, int ySize,
 			       const char* title, int halfWordsPerChan,
-			       int xContraction, int yContraction, const std::string &mne)
+			       int xContraction, int yContraction, const string &mne)
 {
     return DeclareHistogram2D(dammId, xSize, ySize, title, halfWordsPerChan,
 			      xSize / xContraction, 0, xSize / xContraction - 1,
@@ -239,41 +182,25 @@
     */
 
     /*
-<<<<<<< HEAD
-=======
     // This checks if dammId is a valid one (fortran code is silent on
     // ploting non-existing plots) but it causes efficiency problems
     // (?) to be tested!
->>>>>>> a606a527
     if (!Exists(dammId))
         return false;
     */
 
     if (val2 == -1 && val3 == -1)
-<<<<<<< HEAD
-        count1cc_(dammId + offset_, Round(val1), 1);
-    else if  (val3 == -1 || val3 == 0)
-        count1cc_(dammId + offset_, Round(val1), Round(val2));
-    else
-        set2cc_(dammId + offset_, Round(val1), Round(val2), Round(val3));
-
-=======
         count1cc_(dammId + offset_, int(val1), 1);
     else if  (val3 == -1 || val3 == 0)
         count1cc_(dammId + offset_, int(val1), int(val2));
     else 
         set2cc_(dammId + offset_, int(val1), int(val2), int(val3));
-    
->>>>>>> a606a527
     return true;
 }
 
 bool Plots::Plot(const std::string &mne, double val1, double val2, double val3, const char* name)
-<<<<<<< HEAD
-{
-=======
+
 {    
->>>>>>> a606a527
     if (!Exists(mne))
         return false;
     return Plot(mneList.find(mne)->second, val1, val2, val3, name);
