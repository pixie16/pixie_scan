--- conflicted
+++ resolved
@@ -40,12 +40,7 @@
 using namespace dammIds::trace;
 
 TraceAnalyzer::TraceAnalyzer() : 
-<<<<<<< HEAD
-    userTime(0.), systemTime(0.),
-    histo(OFFSET, RANGE) 
-=======
     userTime(0.), systemTime(0.)
->>>>>>> a606a527
 {
     name = "Trace";
     // start at -1 so that when incremented on first trace analysis,
@@ -53,20 +48,6 @@
     numTracesAnalyzed = -1;    
     clocksPerSecond = sysconf(_SC_CLK_TCK);
 }
-
-<<<<<<< HEAD
-TraceAnalyzer::TraceAnalyzer(int offset, int range) : 
-    userTime(0.), systemTime(0.),
-    histo(offset, range) 
-{
-    name = "Trace";
-    // start at -1 so that when incremented on first trace analysis,
-    //   row 0 is respectively filled in the trace spectrum of inheritees 
-    numTracesAnalyzed = -1;    
-    clocksPerSecond = sysconf(_SC_CLK_TCK);
-}
-=======
->>>>>>> a606a527
 
 /** Output time processing traces */
 TraceAnalyzer::~TraceAnalyzer() 
