/** \file FittingAnalyzer.cpp
 * \brief Uses a chi^2 minimization to fit waveforms
 *
 * Obtains the phase of a waveform using a Chi^2 fitting algorithm
 * implemented through the GSL libraries.
 *
 * \author S. V. Paulauskas
 * \date 22 July 2011
 */
#include <fstream>
#include <iomanip>
#include <iostream>
#include <algorithm>
#include <vector>

#include <ctime>

#include "DammPlotIds.hpp"
#include "FittingAnalyzer.hpp"

#include <gsl/gsl_blas.h>
#include <gsl/gsl_errno.h>
#include <gsl/gsl_fit.h>
#include <gsl/gsl_math.h>
#include <gsl/gsl_multifit_nlin.h>
#include <gsl/gsl_spline.h>
#include <gsl/gsl_vector.h>

int FitFunction(const gsl_vector *x, void *FitData, gsl_vector *f);
int CalcJacobian(const gsl_vector *x, void *FitData, gsl_matrix *J);
int FitFunctionDerivative(const gsl_vector *x, void *FitData, gsl_vector *f,
                          gsl_matrix *J);

<<<<<<< HEAD
namespace dammIds {
    namespace trace {
        namespace fitting {
            const int DD_TRACES      = 0;
            const int D_CHISQPERDOF  = 1;
            const int D_PHASE        = 2;
            const int DD_AMP         = 3;
            const int D_SAT          = 4;
            const int DD_MAXVSQDCMAX = 5;
            const int DD_MAXVALPOS   = 6;
            const int DD_QDCMASK     = 7;
            const int DD_MAXVSTHRESH = 8;
            const int D_SIGMA        = 9;
        }
    }
}

using namespace std;
using namespace dammIds::trace::fitting;
=======
using namespace std;
using namespace dammIds::trace::waveformanalyzer;
>>>>>>> a606a527

//********** DeclarePlots **********
void FittingAnalyzer::DeclarePlots(void)
{
<<<<<<< HEAD
    DeclareHistogram2D(DD_TRACES, SB, S7, "traces data");
    DeclareHistogram2D(DD_AMP, SE, SC, "Fit Amplitude");
    DeclareHistogram1D(D_PHASE, SE, "Fit X0");
    DeclareHistogram1D(D_CHISQPERDOF, SE, "Chi^2/dof");
    DeclareHistogram1D(D_SAT, S4, "Saturations");
    DeclareHistogram2D(DD_MAXVSQDCMAX, SB, SC, "Max to Max Value Ratio");
    DeclareHistogram2D(DD_MAXVALPOS, S5, SC, "Max Val vs Pos");
    DeclareHistogram2D(DD_QDCMASK, SE, SC, "Max vs Reduced Chi^2");
    DeclareHistogram2D(DD_MAXVSTHRESH, S7, SC, "Max vs Num Bins Tresh");
    DeclareHistogram1D(D_SIGMA, SE, "Standard Dev Baseline");
=======
    Trace sample_trace = Trace(); 
    sample_trace.DeclareHistogram2D(DD_TRACES, S7, S5, "traces data FitAnalyzer");
    sample_trace.DeclareHistogram2D(DD_AMP, SE, SC, "Fit Amplitude");
    sample_trace.DeclareHistogram1D(D_PHASE, SE, "Fit X0");
    sample_trace.DeclareHistogram1D(D_CHISQPERDOF, SE, "Chi^2/dof");
>>>>>>> a606a527
}


//********** FittingAnalyzer **********
FittingAnalyzer::FittingAnalyzer()
{
    name = "FittingAnalyzer";
}


//********** Analyze **********
void FittingAnalyzer::Analyze(Trace &trace, const string &detType,
			      const string &detSubtype)
{
    TraceAnalyzer::Analyze(trace, detType, detSubtype);


    if(trace.HasValue("saturation") || trace.empty()) {
	plot(D_SAT,2);
     	EndAnalyze();
     	return;
    }

    const double sigmaBaseline = trace.GetValue("sigmaBaseline");
    const double maxVal = trace.GetValue("maxval");
    const double qdc = trace.GetValue("tqdc");
    const double qdcToMax = trace.GetValue("qdcToMax");
    const unsigned int maxPos = (unsigned int)trace.GetValue("maxpos");
    const vector<double> waveform = trace.GetWaveform();

    if(waveform.size() == 0) {
        EndAnalyze();
        return;
    }

    plot(DD_MAXVSQDCMAX, qdcToMax*100+100, maxVal);
    plot(DD_MAXVALPOS, maxPos, maxVal);
    plot(D_SIGMA, sigmaBaseline*100);

    if(sigmaBaseline > 3.0) {
	EndAnalyze();
	return;
    }

    double beta, gamma;
    if (detType == "vandleSmall") {
	beta  = TimingInformation::GetConstant("betaVandle");
	gamma = TimingInformation::GetConstant("gammaVandle");
    }else if (detSubtype == "beta") {
	beta  = TimingInformation::GetConstant("betaBeta");
	gamma = TimingInformation::GetConstant("gammaBeta");
    }else if(detType == "tvandle") {
	beta  = TimingInformation::GetConstant("betaTvandle");
	gamma = TimingInformation::GetConstant("gammaTvandle");
    }else if(detType == "pulser") {
	beta  = TimingInformation::GetConstant("betaPulser");
	gamma = TimingInformation::GetConstant("gammaPulser");
    }else {
	beta  = TimingInformation::GetConstant("betaDefault");
	gamma = TimingInformation::GetConstant("gammaDefault");
    }

    const gsl_multifit_fdfsolver_type *T;
    gsl_multifit_fdfsolver *s;
    int status;
    const size_t numParams = 2;
    const size_t sizeFit = waveform.size();

    gsl_matrix *covar = gsl_matrix_alloc (numParams, numParams);
    double y[sizeFit], sigma[sizeFit];
    struct FittingAnalyzer::FitData data =
	{sizeFit, y, sigma, beta,gamma,qdc};
    gsl_multifit_function_fdf f;
<<<<<<< HEAD

    double xInit[numParams] = {0.0,2.5};
    gsl_vector_view x = gsl_vector_view_array (xInit, numParams);

=======
    double xInit[numParams];
    if (Globals::get()->revision() == "D" ||
        Globals::get()->revision() == "F") {
        xInit[0] = 0.0;
        xInit[1] = maxVal * 10.0;
    } else {
        xInit[0] = 0.0;
        xInit[1] = maxVal * 3.0;
    }
    gsl_vector_view x = 
	gsl_vector_view_array (xInit, numParams);
    
>>>>>>> a606a527
    f.f = &FitFunction;
    f.df = &CalcJacobian;
    f.fdf = &FitFunctionDerivative;
    f.n = sizeFit;
    f.p = numParams;
    f.params = &data;

    for(unsigned int i = 0; i < sizeFit; i++) {
	y[i] = waveform.at(i);
	sigma[i] = sigmaBaseline;
    }

    T = gsl_multifit_fdfsolver_lmsder;
    s = gsl_multifit_fdfsolver_alloc (T, sizeFit, numParams);
    gsl_multifit_fdfsolver_set (s, &f, &x.vector);

    for(unsigned int iter = 0; iter < 1e8; iter++) {
    	status = gsl_multifit_fdfsolver_iterate(s);
	if(status)
    	    break;
	status = gsl_multifit_test_delta (s->dx, s->x, 1e-4, 1e-4);
	if(status != GSL_CONTINUE)
    	    break;
    }

    gsl_multifit_covar (s->J, 0.0, covar);

    double chi = gsl_blas_dnrm2(s->f);
    double dof = sizeFit - numParams;
    double chisqPerDof = pow(chi, 2.0)/dof;
    vector<double> fitPars;

    for(unsigned int i=0; i < numParams; i++)
	fitPars.push_back(gsl_vector_get(s->x,i));
    fitPars.push_back(beta);
    fitPars.push_back(gamma);

    gsl_multifit_fdfsolver_free (s);
    gsl_matrix_free (covar);

    trace.InsertValue("phase", fitPars.front()+maxPos);
    trace.InsertValue("walk", CalcWalk(maxVal, detType, detSubtype));

<<<<<<< HEAD
    plot(DD_AMP, fitPars.at(1), maxVal);
    plot(D_PHASE, fitPars.at(0)*1000+100);
    plot(D_CHISQPERDOF, chisqPerDof);
    plot(DD_QDCMASK, chisqPerDof, maxVal);

=======
    trace.plot(DD_AMP, fittedParameters.at(1), trace.at(maxPos)-aveBaseline);
    trace.plot(D_PHASE, fittedParameters.at(0)*1000+1000);    
    trace.plot(D_CHISQPERDOF, chisqPerDof);
    
    if(detType == "vandleSmall"){
        unsigned sz = trace.size();
        for(double i = 0; i < sz; ++i) {
            trace.plot(DD_TRACES, i, counter, trace.at(int(i))-aveBaseline);
            trace.plot(DD_TRACES, i, counter+1,
                    CalculateFittedFunction(i) + 100);
        }
        counter++;
    }
    
    FreeMemory();
>>>>>>> a606a527
    EndAnalyze();
} //void FittingAnalyzer::Analyze



//********** WalkCorrection **********
double FittingAnalyzer::CalcWalk(const double &val, const string &type,
				 const string &subType)
{
    if(type == "vandleSmall") {
	if(val < 175)
	    return(1.09099*log(val)-7.76641);
	if( val > 3700)
	    return(0.0);
	else
	    return(-(9.13743e-12)*pow(val,3.) + (1.9485e-7)*pow(val,2.)
		   -0.000163286*val-2.13918);

	//Original Function - RevD
	// double f = 92.7907602830327 * exp(-val/186091.225414275) +
	// 	0.59140785215161 * exp(val/2068.14618331387) -
	// 	95.5388835298589;
    }else if(subType == "beta") {
	return(-(1.07908*log10(val)-8.27739));
    }else
	return(0.0);
}


//*********** FitFunction **********
int FitFunction (const gsl_vector * x, void *FitData, gsl_vector * f)
{
    size_t n       = ((struct FittingAnalyzer::FitData *)FitData)->n;
    double *y      = ((struct FittingAnalyzer::FitData *)FitData)->y;
    double *sigma  = ((struct FittingAnalyzer::FitData *)FitData)->sigma;
    double beta    = ((struct FittingAnalyzer::FitData *)FitData)->beta;
    double gamma   = ((struct FittingAnalyzer::FitData *)FitData)->gamma;
    double qdc     = ((struct FittingAnalyzer::FitData *)FitData)->qdc;

    double phi     = gsl_vector_get (x, 0);
    double alpha   = gsl_vector_get (x, 1);

    for(size_t i = 0; i < n; i++) {
	double t = i;
	double diff = t-phi;
	double Yi = 0;

	if(t < phi)
	    Yi = 0;
	else
	    Yi = qdc * alpha * exp(-beta*diff) * (1-exp(-pow(gamma*diff,4.)));

	gsl_vector_set (f, i, (Yi - y[i])/sigma[i]);
     }
    return(GSL_SUCCESS);
}


//********** CalcJacobian **********
int CalcJacobian (const gsl_vector * x, void *FitData, gsl_matrix * J)
{
    size_t n = ((struct FittingAnalyzer::FitData *)FitData)->n;
    double *sigma = ((struct FittingAnalyzer::FitData *) FitData)->sigma;
    double beta    = ((struct FittingAnalyzer::FitData *)FitData)->beta;
    double gamma   = ((struct FittingAnalyzer::FitData *)FitData)->gamma;
    double qdc    = ((struct FittingAnalyzer::FitData *)FitData)->qdc;

    double phi     = gsl_vector_get (x, 0);
    double alpha   = gsl_vector_get (x, 1);

    double dphi, dalpha;

    for (size_t i = 0; i < n; i++) {
	//Compute the Jacobian
 	double t = i;
	double diff = t-phi;
	double gaussSq = exp(-pow(gamma*diff,4.));
 	double s = sigma[i];

	if(t < phi) {
	    dphi   = 0;
	    dalpha = 0;
	}
	else {
	    dphi = alpha*beta*qdc*exp(-beta*diff)*(1-gaussSq) -
		4*alpha*qdc*pow(diff,3.)*exp(-beta*diff)*pow(gamma,4.)*gaussSq;
	    dalpha = qdc * exp(-beta*diff) * (1-gaussSq);
	}

	gsl_matrix_set (J,i,0, dphi/s);
	gsl_matrix_set (J,i,1, dalpha/s);
    }
    return(GSL_SUCCESS);
}


//********** FitFunctionDerivative **********
int FitFunctionDerivative (const gsl_vector * x, void *FitData, gsl_vector * f,
			   gsl_matrix * J)
{
    FitFunction (x, FitData, f);
    CalcJacobian (x, FitData, J);
    return(GSL_SUCCESS);
}<|MERGE_RESOLUTION|>--- conflicted
+++ resolved
@@ -7,10 +7,8 @@
  * \author S. V. Paulauskas
  * \date 22 July 2011
  */
-#include <fstream>
-#include <iomanip>
+#include <algorithm>
 #include <iostream>
-#include <algorithm>
 #include <vector>
 
 #include <ctime>
@@ -26,80 +24,44 @@
 #include <gsl/gsl_spline.h>
 #include <gsl/gsl_vector.h>
 
-int FitFunction(const gsl_vector *x, void *FitData, gsl_vector *f);
-int CalcJacobian(const gsl_vector *x, void *FitData, gsl_matrix *J);
-int FitFunctionDerivative(const gsl_vector *x, void *FitData, gsl_vector *f,
-                          gsl_matrix *J);
-
-<<<<<<< HEAD
-namespace dammIds {
-    namespace trace {
-        namespace fitting {
-            const int DD_TRACES      = 0;
-            const int D_CHISQPERDOF  = 1;
-            const int D_PHASE        = 2;
-            const int DD_AMP         = 3;
-            const int D_SAT          = 4;
-            const int DD_MAXVSQDCMAX = 5;
-            const int DD_MAXVALPOS   = 6;
-            const int DD_QDCMASK     = 7;
-            const int DD_MAXVSTHRESH = 8;
-            const int D_SIGMA        = 9;
-        }
-    }
-}
-
-using namespace std;
-using namespace dammIds::trace::fitting;
-=======
+int FitFunction(const gsl_vector *x, void *FitData, 
+		gsl_vector *f);
+int CalcJacobian(const gsl_vector *x, void *FitData, 
+		      gsl_matrix *J);
+int FitFunctionDerivative(const gsl_vector *x, void *FitData, 
+			  gsl_vector *f, gsl_matrix *J);
+
 using namespace std;
 using namespace dammIds::trace::waveformanalyzer;
->>>>>>> a606a527
 
 //********** DeclarePlots **********
-void FittingAnalyzer::DeclarePlots(void)
-{
-<<<<<<< HEAD
-    DeclareHistogram2D(DD_TRACES, SB, S7, "traces data");
-    DeclareHistogram2D(DD_AMP, SE, SC, "Fit Amplitude");
-    DeclareHistogram1D(D_PHASE, SE, "Fit X0");
-    DeclareHistogram1D(D_CHISQPERDOF, SE, "Chi^2/dof");
-    DeclareHistogram1D(D_SAT, S4, "Saturations");
-    DeclareHistogram2D(DD_MAXVSQDCMAX, SB, SC, "Max to Max Value Ratio");
-    DeclareHistogram2D(DD_MAXVALPOS, S5, SC, "Max Val vs Pos");
-    DeclareHistogram2D(DD_QDCMASK, SE, SC, "Max vs Reduced Chi^2");
-    DeclareHistogram2D(DD_MAXVSTHRESH, S7, SC, "Max vs Num Bins Tresh");
-    DeclareHistogram1D(D_SIGMA, SE, "Standard Dev Baseline");
-=======
+void FittingAnalyzer::DeclarePlots(void) {
     Trace sample_trace = Trace(); 
     sample_trace.DeclareHistogram2D(DD_TRACES, S7, S5, "traces data FitAnalyzer");
     sample_trace.DeclareHistogram2D(DD_AMP, SE, SC, "Fit Amplitude");
     sample_trace.DeclareHistogram1D(D_PHASE, SE, "Fit X0");
     sample_trace.DeclareHistogram1D(D_CHISQPERDOF, SE, "Chi^2/dof");
->>>>>>> a606a527
+    sample_trace.DeclareHistogram1D(D_SIGMA, SE, "Std Dev Baseline");
 }
 
 
 //********** FittingAnalyzer **********
-FittingAnalyzer::FittingAnalyzer()
-{
+FittingAnalyzer::FittingAnalyzer() {
     name = "FittingAnalyzer";
 }
 
 
 //********** Analyze **********
-void FittingAnalyzer::Analyze(Trace &trace, const string &detType,
-			      const string &detSubtype)
-{
+void FittingAnalyzer::Analyze(Trace &trace, const string &detType, 
+			      const string &detSubtype) {
     TraceAnalyzer::Analyze(trace, detType, detSubtype);
 
-
     if(trace.HasValue("saturation") || trace.empty()) {
-	plot(D_SAT,2);
      	EndAnalyze();
      	return;
     }
 
+    const double aveBaseline = trace.GetValue("baseline");
     const double sigmaBaseline = trace.GetValue("sigmaBaseline");
     const double maxVal = trace.GetValue("maxval");
     const double qdc = trace.GetValue("tqdc");
@@ -112,9 +74,7 @@
         return;
     }
 
-    plot(DD_MAXVSQDCMAX, qdcToMax*100+100, maxVal);
-    plot(DD_MAXVALPOS, maxPos, maxVal);
-    plot(D_SIGMA, sigmaBaseline*100);
+    trace.plot(D_SIGMA, sigmaBaseline*100);
 
     if(sigmaBaseline > 3.0) {
 	EndAnalyze();
@@ -150,25 +110,10 @@
     struct FittingAnalyzer::FitData data =
 	{sizeFit, y, sigma, beta,gamma,qdc};
     gsl_multifit_function_fdf f;
-<<<<<<< HEAD
 
     double xInit[numParams] = {0.0,2.5};
     gsl_vector_view x = gsl_vector_view_array (xInit, numParams);
 
-=======
-    double xInit[numParams];
-    if (Globals::get()->revision() == "D" ||
-        Globals::get()->revision() == "F") {
-        xInit[0] = 0.0;
-        xInit[1] = maxVal * 10.0;
-    } else {
-        xInit[0] = 0.0;
-        xInit[1] = maxVal * 3.0;
-    }
-    gsl_vector_view x = 
-	gsl_vector_view_array (xInit, numParams);
-    
->>>>>>> a606a527
     f.f = &FitFunction;
     f.df = &CalcJacobian;
     f.fdf = &FitFunctionDerivative;
@@ -210,59 +155,14 @@
     gsl_matrix_free (covar);
 
     trace.InsertValue("phase", fitPars.front()+maxPos);
-    trace.InsertValue("walk", CalcWalk(maxVal, detType, detSubtype));
-
-<<<<<<< HEAD
-    plot(DD_AMP, fitPars.at(1), maxVal);
-    plot(D_PHASE, fitPars.at(0)*1000+100);
-    plot(D_CHISQPERDOF, chisqPerDof);
-    plot(DD_QDCMASK, chisqPerDof, maxVal);
-
-=======
-    trace.plot(DD_AMP, fittedParameters.at(1), trace.at(maxPos)-aveBaseline);
-    trace.plot(D_PHASE, fittedParameters.at(0)*1000+1000);    
+    //trace.InsertValue("walk", CalcWalk(maxVal, detType, detSubtype));
+
+    trace.plot(DD_AMP, fitPars.at(1), maxVal);
+    trace.plot(D_PHASE, fitPars.at(0)*1000+100);
     trace.plot(D_CHISQPERDOF, chisqPerDof);
-    
-    if(detType == "vandleSmall"){
-        unsigned sz = trace.size();
-        for(double i = 0; i < sz; ++i) {
-            trace.plot(DD_TRACES, i, counter, trace.at(int(i))-aveBaseline);
-            trace.plot(DD_TRACES, i, counter+1,
-                    CalculateFittedFunction(i) + 100);
-        }
-        counter++;
-    }
-    
-    FreeMemory();
->>>>>>> a606a527
+
     EndAnalyze();
 } //void FittingAnalyzer::Analyze
-
-
-
-//********** WalkCorrection **********
-double FittingAnalyzer::CalcWalk(const double &val, const string &type,
-				 const string &subType)
-{
-    if(type == "vandleSmall") {
-	if(val < 175)
-	    return(1.09099*log(val)-7.76641);
-	if( val > 3700)
-	    return(0.0);
-	else
-	    return(-(9.13743e-12)*pow(val,3.) + (1.9485e-7)*pow(val,2.)
-		   -0.000163286*val-2.13918);
-
-	//Original Function - RevD
-	// double f = 92.7907602830327 * exp(-val/186091.225414275) +
-	// 	0.59140785215161 * exp(val/2068.14618331387) -
-	// 	95.5388835298589;
-    }else if(subType == "beta") {
-	return(-(1.07908*log10(val)-8.27739));
-    }else
-	return(0.0);
-}
-
 
 //*********** FitFunction **********
 int FitFunction (const gsl_vector * x, void *FitData, gsl_vector * f)
