--- conflicted
+++ resolved
@@ -25,7 +25,6 @@
         const int D_TDIFF_STOPX   = 20;
         const int D_TDIFF_SUMX    = 30;
         const int D_TDIFF_LENGTHX = 50;
-        const int DD_RUNTIME_LOGIC = 80;
     }
 } // logic namespace
 
@@ -44,11 +43,11 @@
   logicStatus(MAX_LOGIC), stopCount(MAX_LOGIC), startCount(MAX_LOGIC)
 {
     associatedTypes.insert("logic");
-    plotSize = SA;
 }
 
 void LogicProcessor::DeclarePlots(void)
 {
+    using namespace dammIds::logic;
     const int counterBins = S4;
     const int timeBins = SC;
 
@@ -60,32 +59,15 @@
       DeclareHistogram1D(D_TDIFF_SUMX + i, timeBins, "tdiff btwn both logic, 10 us/bin");
       DeclareHistogram1D(D_TDIFF_LENGTHX + i, timeBins, "logic high time, 10 us/bin");
     }
-
-    DeclareHistogram2D(DD_RUNTIME_LOGIC, plotSize, plotSize, "runtime logic [1ms]");
-    for (int i=1; i < MAX_LOGIC; i++) {
-	DeclareHistogram2D(DD_RUNTIME_LOGIC+i, plotSize, plotSize, "runtime logic [1ms]");
-    }
 }
 
 bool LogicProcessor::Process(RawEvent &event)
 {
-<<<<<<< HEAD
-=======
     const double logicPlotResolution = 10e-6 / Globals::get()->clockInSeconds();
- 
->>>>>>> a606a527
     if (!EventProcessor::Process(event))
 	return false;
 
-    BasicProcessing(event);
-    TriggerProcessing(event);
-    
-    EndProcess(); // update processing time
-    return true;
-}
-
-void LogicProcessor::BasicProcessing(RawEvent &event) {
-    const double logicPlotResolution = 10e-6 / pixie::clockInSeconds;
+    using namespace dammIds::logic;
     
     static const vector<ChanEvent*> &events = sumMap["logic"]->GetList();
     
@@ -126,62 +108,10 @@
 	    logicStatus.at(loc) = false;
 
 	    stopCount.at(loc)++;
-	    plot(D_COUNTER_STOP, loc);	  
-	}
+	    plot(D_COUNTER_STOP, loc);
     }
 }
 
-void LogicProcessor::TriggerProcessing(RawEvent &event) {
-    const double logicPlotResolution = 1e-3 / pixie::clockInSeconds;
-    const long maxBin = plotSize * plotSize;
-    
-    static DetectorSummary *stopsSummary    = event.GetSummary("logic:stop");
-    static DetectorSummary *triggersSummary = event.GetSummary("logic:trigger");
-
-    static const vector<ChanEvent*> &stops    = stopsSummary->GetList();
-    static const vector<ChanEvent*> &triggers = triggersSummary->GetList();
-    static int firstTimeBin = -1;
-    
-    for (vector<ChanEvent*>::const_iterator it = stops.begin();
-	 it != stops.end(); it++) {
-	ChanEvent *chan = *it;
-        
-	unsigned int loc = chan->GetChanID().GetLocation();
-        
-	int timeBin      = int(chan->GetTime() / logicPlotResolution);
-	int startTimeBin = 0;
-        
-	if (!isnan(lastStartTime.at(loc))) {
-            startTimeBin = int(lastStartTime.at(loc) / logicPlotResolution);
-            if (firstTimeBin == -1) {
-                firstTimeBin = startTimeBin;
-            }
-	} else if (firstTimeBin == -1) {
-	    firstTimeBin = startTimeBin;
-	}
-	startTimeBin = max(0, startTimeBin - firstTimeBin);
-	timeBin -= firstTimeBin;
-        
-	for (int bin=startTimeBin; bin < timeBin; bin++) {
-            int row = bin / plotSize;
-            int col = bin % plotSize;
-            plot(DD_RUNTIME_LOGIC, col, row, loc + 1); // add one since first logic location might be 0
-            plot(DD_RUNTIME_LOGIC + loc, col, row, 1);
-	}
-    }
-    for (vector<ChanEvent*>::const_iterator it = triggers.begin();
-	 it != triggers.end(); it++) {
-        int timeBin = int((*it)->GetTime() / logicPlotResolution);
-        timeBin -= firstTimeBin;
-        if (timeBin >= maxBin || timeBin < 0)
-            continue;
-        
-        int row = timeBin / plotSize;
-        int col = timeBin % plotSize;
-        
-        plot(DD_RUNTIME_LOGIC, col, row, 20);
-        for (int i=1; i < MAX_LOGIC; i++) {
-            plot(DD_RUNTIME_LOGIC + i, col, row, 5);
-        }
-    }
+    EndProcess(); // update processing time
+    return true;
 }