/*! \file DeclareHistogram.cpp
 * 
 * C++ wrapper to upak's hd1d/hd2d functions
 * David Miller, Aug. 2009
 */

#include "PathHolder.hpp"
#include "MapFile.hpp"
#include "DetectorDriver.hpp"

#include <iostream>

// DAMM initialization call
extern "C" void drrmake_();
// DAMM declaration wrap-up call
extern "C" void endrr_();

/*! This function defines the histograms to be used in the analysis */
extern "C" void drrsub_(unsigned int& iexist)
{
<<<<<<< HEAD
    PathHolder* conf_path = new PathHolder("config.txt");
    delete conf_path;
    MapFile theMapFile = MapFile();
=======
    try {
        PathHolder* conf_path = new PathHolder("config.txt");
        delete conf_path;
        MapFile theMapFile = MapFile();
    } catch (exception &e) {
        // Any exception in opening files (config.txt and map2.txt)
        // will be intercepted here
        cout << "Exception caught at Initialize:" << endl;
        cout << "\t" << e.what() << endl;
        exit(EXIT_FAILURE);
    }
>>>>>>> 81acfc8d
    drrmake_();
    DetectorDriver::get()->DeclarePlots(theMapFile);
    endrr_(); 
}<|MERGE_RESOLUTION|>--- conflicted
+++ resolved
@@ -18,11 +18,6 @@
 /*! This function defines the histograms to be used in the analysis */
 extern "C" void drrsub_(unsigned int& iexist)
 {
-<<<<<<< HEAD
-    PathHolder* conf_path = new PathHolder("config.txt");
-    delete conf_path;
-    MapFile theMapFile = MapFile();
-=======
     try {
         PathHolder* conf_path = new PathHolder("config.txt");
         delete conf_path;
@@ -34,7 +29,6 @@
         cout << "\t" << e.what() << endl;
         exit(EXIT_FAILURE);
     }
->>>>>>> 81acfc8d
     drrmake_();
     DetectorDriver::get()->DeclarePlots(theMapFile);
     endrr_(); 
