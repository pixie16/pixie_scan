/*! \file DetectorDriver.cpp
 *   \brief Main driver for event processing
 * \author S. N. Liddick
 * \date July 2, 2007
*/
#include <algorithm>
#include <fstream>
#include <iomanip>
#include <iostream>
#include <iterator>
#include <limits>
#include <sstream>

#include "pugixml.hpp"

#include "DammPlotIds.hpp"
#include "DetectorDriver.hpp"
#include "DetectorLibrary.hpp"
#include "Exceptions.hpp"
#include "HighResTimingData.hpp"
#include "RandomPool.hpp"
#include "RawEvent.hpp"
#include "TreeCorrelator.hpp"

#include "BetaScintProcessor.hpp"
#include "DoubleBetaProcessor.hpp"
#include "Hen3Processor.hpp"
#include "GeProcessor.hpp"
#include "GeCalibProcessor.hpp"
#include "IonChamberProcessor.hpp"
#include "LiquidScintProcessor.hpp"
#include "LogicProcessor.hpp"
#include "McpProcessor.hpp"
#include "NeutronScintProcessor.hpp"
#include "PositionProcessor.hpp"
#include "PspmtProcessor.hpp"
#include "PulserProcessor.hpp"
#include "SsdProcessor.hpp"
#include "TeenyVandleProcessor.hpp"
#include "TraceFilterer.hpp"
#include "VandleProcessor.hpp"
#include "ValidProcessor.hpp"

#include "CfdAnalyzer.hpp"
#include "DoubleTraceAnalyzer.hpp"
#include "FittingAnalyzer.hpp"
#include "TauAnalyzer.hpp"
#include "TraceAnalyzer.hpp"
#include "TraceExtractor.hpp"
#include "WaveformAnalyzer.hpp"

#include "IS600Processor.hpp"
#include "IS600GeProcessor.hpp"
#include "IS600DoubleBetaProcessor.hpp"

#ifdef useroot
#include "RootProcessor.hpp"
#endif

using namespace std;
using namespace dammIds::raw;

DetectorDriver* DetectorDriver::instance = NULL;

DetectorDriver* DetectorDriver::get() {
    if (!instance)
        instance = new DetectorDriver();
    return instance;
}

DetectorDriver::DetectorDriver() : histo(OFFSET, RANGE, "DetectorDriver") {
    Messenger m;
    try {
        m.start("Loading Processors");
        LoadProcessors(m);
    } catch (GeneralException &e) {
        /// Any exception in registering plots in Processors
        /// and possible other exceptions in creating Processors
        /// will be intercepted here
        m.fail();
        cout << "Exception caught at DetectorDriver::DetectorDriver" << endl;
        cout << "\t" << e.what() << endl;
        exit(EXIT_FAILURE);
    } catch (GeneralWarning &w) {
        cout << "Warning found at DetectorDriver::DetectorDriver" << endl;
        cout << "\t" << w.what() << endl;
    }
    m.done();
}

DetectorDriver::~DetectorDriver() {
    for (vector<EventProcessor *>::iterator it = vecProcess.begin();
	 it != vecProcess.end(); it++) {
        delete *it;
    }

    vecProcess.clear();

    for (vector<TraceAnalyzer *>::iterator it = vecAnalyzer.begin();
	 it != vecAnalyzer.end(); it++) {
        delete *it;
    }
    vecAnalyzer.clear();
    instance = NULL;
}

void DetectorDriver::LoadProcessors(Messenger& m) {
    pugi::xml_document doc;

    pugi::xml_parse_result result = doc.load_file("Config.xml");
    if (!result) {
        stringstream ss;
        ss << "DetectorDriver: error parsing file Config.xml";
        ss << " : " << result.description();
        throw IOException(ss.str());
    }

    DetectorLibrary::get();

    pugi::xml_node driver = doc.child("Configuration").child("DetectorDriver");
    for (pugi::xml_node processor = driver.child("Processor"); processor;
         processor = processor.next_sibling("Processor")) {
        string name = processor.attribute("name").value();

        m.detail("Loading " + name);
	if (name == "BetaScintProcessor") {
            double gamma_beta_limit =
                processor.attribute("gamma_beta_limit").as_double(-1);
            if (gamma_beta_limit == -1) {
                gamma_beta_limit = 200e-9;
                m.warning("Using default gamme_beta_limit = 200e-9", 1);
            }

            double energy_contraction =
                processor.attribute("energy_contraction").as_double(-1);
            if (energy_contraction == -1) {
                energy_contraction = 1;
                m.warning("Using default energy contraction = 1", 1);
            }

            if (name == "BetaScintProcessor")
                vecProcess.push_back(
                        new BetaScintProcessor(gamma_beta_limit,
                                               energy_contraction));
        } else if (name == "GeProcessor" || name == "IS600GeProcessor") {
            double gamma_threshold =
                processor.attribute("gamma_threshold").as_double(-1);
            if (gamma_threshold == -1) {
                gamma_threshold = 1.0;
                m.warning("Using default gamma_threshold = 1.0", 1);
            }
            double low_ratio =
                processor.attribute("low_ratio").as_double(-1);
            if (low_ratio == -1) {
                low_ratio = 1.0;
                m.warning("Using default low_ratio = 1.0", 1);
            }
            double high_ratio =
                processor.attribute("high_ratio").as_double(3);
            if (high_ratio == -1) {
                high_ratio = 3.0;
                m.warning("Using default high_ratio = 3.0", 1);
            }
            double sub_event =
                processor.attribute("sub_event").as_double(-1);
            if (sub_event == -1) {
                sub_event = 100e-9;
                m.warning("Using default sub_event = 100e-9", 1);
            }
            double gamma_beta_limit =
                processor.attribute("gamma_beta_limit").as_double(-1);
            if (gamma_beta_limit == -1) {
                gamma_beta_limit = 200e-9;
                m.warning("Using default gamme_beta_limit = 200e-9", 1);
            }
            double gamma_gamma_limit =
                processor.attribute("gamma_gamma_limit").as_double(-1);
            if (gamma_gamma_limit == -1) {
                gamma_gamma_limit = 200e-9;
                m.warning("Using default gamma_gamma_limit = 200e-9", 1);
            }
            double cycle_gate1_min =
                processor.attribute("cycle_gate1_min").as_double(-1);
            if (cycle_gate1_min == -1) {
                cycle_gate1_min = 0.0;
                m.warning("Using default cycle_gate1_min = 0.0", 1);
            }
            double cycle_gate1_max =
                processor.attribute("cycle_gate1_max").as_double(-1);
            if (cycle_gate1_max == -1) {
                cycle_gate1_max = 0.0;
                m.warning("Using default cycle_gate1_max = 0.0", 1);
            }
            double cycle_gate2_min =
                processor.attribute("cycle_gate2_min").as_double(-1);
            if (cycle_gate2_min == -1) {
                cycle_gate2_min = 0.0;
                m.warning("Using default cycle_gate2_min = 0.0", 1);
            }
            double cycle_gate2_max =
                processor.attribute("cycle_gate2_max").as_double(-1);
            if (cycle_gate2_max == -1) {
                cycle_gate2_max = 0.0;
                m.warning("Using default cycle_gate2_max = 0.0", 1);
            }
            if (name == "GeProcessor")
                vecProcess.push_back(new GeProcessor(gamma_threshold,
                            low_ratio, high_ratio, sub_event,
                            gamma_beta_limit, gamma_gamma_limit,
                            cycle_gate1_min, cycle_gate1_max,
                            cycle_gate2_min, cycle_gate2_max));
	    if (name == "IS600GeProcessor")
		vecProcess.push_back(new IS600GeProcessor(gamma_threshold,
                            low_ratio, high_ratio, sub_event,
                            gamma_beta_limit, gamma_gamma_limit,
                            cycle_gate1_min, cycle_gate1_max,
                            cycle_gate2_min, cycle_gate2_max));
        } else if (name == "GeCalibProcessor") {
            double gamma_threshold =
                processor.attribute("gamma_threshold").as_double(1);
            double low_ratio =
                processor.attribute("low_ratio").as_double(1);
            double high_ratio =
                processor.attribute("high_ratio").as_double(3);
            vecProcess.push_back(new GeCalibProcessor(gamma_threshold,
                        low_ratio, high_ratio));
        } else if (name == "Hen3Processor") {
            vecProcess.push_back(new Hen3Processor());
        } else if (name == "IonChamberProcessor") {
            vecProcess.push_back(new IonChamberProcessor());
        } else if (name == "LiquidScintProcessor") {
            vecProcess.push_back(new LiquidScintProcessor());
        } else if (name == "LogicProcessor") {
            vecProcess.push_back(new LogicProcessor());
        } else if (name == "McpProcessor") {
            vecProcess.push_back(new McpProcessor());
        } else if (name == "NeutronScintProcessor") {
            vecProcess.push_back(new NeutronScintProcessor());
        } else if (name == "PositionProcessor") {
            vecProcess.push_back(new PositionProcessor());
        } else if (name == "PulserProcessor") {
            vecProcess.push_back(new PulserProcessor());
        } else if (name == "SsdProcessor") {
            vecProcess.push_back(new SsdProcessor());
        } else if (name == "VandleProcessor" || name == "IS600Processor") {
            double res = processor.attribute("res").as_double(2.0);
            double offset = processor.attribute("offset").as_double(200.0);
            unsigned int numStarts = processor.attribute("NumStarts").as_int(2);
            vector<string> types =
                strings::tokenize(processor.attribute("types").as_string(),",");
	    if(name == "VandleProcessor")
		vecProcess.push_back(new VandleProcessor(types, res, 
							 offset, numStarts));
	    if(name == "IS600Processor")
		vecProcess.push_back(new IS600Processor(types, res, 
							offset, numStarts));
	} else if (name == "TeenyVandleProcessor") {
            vecProcess.push_back(new TeenyVandleProcessor());
        } else if (name == "DoubleBetaProcessor" || 
		   name == "IS600DoubleBetaProcessor") {
	    if(name == "DoubleBetaProcessor")
		vecProcess.push_back(new DoubleBetaProcessor());
	    if(name == "IS600DoubleBetaProcessor")
		vecProcess.push_back(new IS600DoubleBetaProcessor());
        } else if (name == "PspmtProcessor") {
            vecProcess.push_back(new PspmtProcessor());
        }
#ifdef useroot
        else if (name == "RootProcessor") {
            vecProcess.push_back(new RootProcessor("tree.root", "tree"));
        }
#endif
        else {
            stringstream ss;
            ss << "DetectorDriver: unknown processor type" << name;
            throw GeneralException(ss.str());
        }
        stringstream ss;
        for (pugi::xml_attribute_iterator ait = processor.attributes_begin();
             ait != processor.attributes_end(); ++ait) {
            ss.str("");
            ss << ait->name();
            if (ss.str().compare("name") != 0) {
                ss << " = " << ait->value();
                m.detail(ss.str(), 1);
            }
        }
    }

    for (pugi::xml_node analyzer = driver.child("Analyzer"); analyzer;
         analyzer = analyzer.next_sibling("Analyzer")) {
        string name = analyzer.attribute("name").value();

        m.detail("Loading " + name);
        if (name == "TraceFilterer" ||
            name == "DoubleTraceAnalyzer") {

            double gain_match = analyzer.attribute("gain_match").as_double(-1);
            if (gain_match == -1) {
                gain_match = 1.0;
                m.warning("Using gain_match = 1.0", 1);
            }
            int fast_rise = analyzer.attribute("fast_rise").as_int(-1);
            if (fast_rise == -1) {
                fast_rise = 10;
                m.warning("Using fast_rise = 10", 1);
            }
            int fast_gap = analyzer.attribute("fast_gap").as_int(-1);
            if (fast_gap == -1) {
                fast_gap = 10;
                m.warning("Using fast_gap = 10", 1);
            }
            int fast_threshold =
                analyzer.attribute("fast_threshold").as_int(-1);
            if (fast_threshold == -1) {
                fast_threshold = 50;
                m.warning("Using fast_threshold = 50", 1);
            }
            int energy_rise = analyzer.attribute("energy_rise").as_int(-1);
            if (energy_rise == -1) {
                energy_rise = 50;
                m.warning("Using energy_rise = 50", 1);
            }
            int energy_gap = analyzer.attribute("energy_gap").as_int(-1);
            if (energy_gap == -1) {
                energy_gap = 50;
                m.warning("Using energy_gap = 50", 1);
            }
            int slow_rise = analyzer.attribute("slow_rise").as_int(-1);
            if (slow_rise == -1) {
                slow_rise = 20;
                m.warning("Using slow_rise = 20", 1);
            }
            int slow_gap = analyzer.attribute("slow_gap").as_int(-1);
            if (slow_gap == -1) {
                slow_gap = 20;
                m.warning("Using slow_gap = 20", 1);
            }
            int slow_threshold =
                analyzer.attribute("slow_threshold").as_int(-1);
            if (slow_threshold == -1) {
                slow_threshold = 10;
                m.warning("Using slow_threshold = 10", 1);
            }

            if (name == "TraceFilterer")
                vecAnalyzer.push_back(new TraceFilterer(
                            gain_match,
                            fast_rise, fast_gap, fast_threshold,
                            energy_rise, energy_gap,
                            slow_rise, slow_gap, slow_threshold));
            else if (name == "DoubleTraceAnalyzer")
                vecAnalyzer.push_back(new DoubleTraceAnalyzer(
                            gain_match,
                            fast_rise, fast_gap, fast_threshold,
                            energy_rise, energy_gap,
                            slow_rise, slow_gap, slow_threshold));
        } else if (name == "TauAnalyzer") {
            vecAnalyzer.push_back(new TauAnalyzer());
        } else if (name == "TraceExtractor") {
            string type = analyzer.attribute("type").as_string();
            string subtype = analyzer.attribute("subtype").as_string();

            vecAnalyzer.push_back(new TraceExtractor(type, subtype));
        } else if (name == "WaveformAnalyzer") {
            vecAnalyzer.push_back(new WaveformAnalyzer());
        } else if (name == "FittingAnalyzer") {
            vecAnalyzer.push_back(new FittingAnalyzer());
        } else if (name == "CfdAnalyzer") {
            vecAnalyzer.push_back(new CfdAnalyzer());
        } else {
            stringstream ss;
            ss << "DetectorDriver: unknown analyzer type" << name;
            throw GeneralException(ss.str());
        }
        for (pugi::xml_attribute_iterator ait = analyzer.attributes_begin();
             ait != analyzer.attributes_end(); ++ait) {
            stringstream ss;
            ss << ait->name();
            if (ss.str().compare("name") != 0) {
                ss << " = " << ait->value();
                m.detail(ss.str(), 1);
            }
        }
    }
}

int DetectorDriver::Init(RawEvent& rawev) {
    for (vector<TraceAnalyzer *>::iterator it = vecAnalyzer.begin();
	 it != vecAnalyzer.end(); it++) {
        (*it)->Init();
        (*it)->SetLevel(20);
    }

    for (vector<EventProcessor *>::iterator it = vecProcess.begin();
         it != vecProcess.end(); it++) {
        (*it)->Init(rawev);
    }

    try {
        ReadCalXml();
        ReadWalkXml();
    } catch (GeneralException &e) {
        //! Any exception in reading calibration and walk correction
        //! will be intercepted here
        cout << endl;
        cout << "Exception caught at DetectorDriver::Init" << endl;
        cout << "\t" << e.what() << endl;
        Messenger m;
        m.fail();
        exit(EXIT_FAILURE);
    } catch (GeneralWarning &w) {
        cout << "Warning caught at DetectorDriver::Init" << endl;
        cout << "\t" << w.what() << endl;
    }

    return(0);
}

int DetectorDriver::ProcessEvent(RawEvent& rawev) {
    plot(dammIds::raw::D_NUMBER_OF_EVENTS, dammIds::GENERIC_CHANNEL);

    try {
        for (vector<ChanEvent*>::const_iterator it = rawev.GetEventList().begin();
            it != rawev.GetEventList().end(); ++it) {
            PlotRaw((*it));
            ThreshAndCal((*it), rawev);
            PlotCal((*it));

            string place = (*it)->GetChanID().GetPlaceName();
            if (place == "__-1")
                continue;

            if ( (*it)->IsSaturated() || (*it)->IsPileup() )
                continue;

            double time = (*it)->GetTime();
            double energy = (*it)->GetCalEnergy();
            int location = (*it)->GetChanID().GetLocation();

            EventData data(time, energy, location);
            TreeCorrelator::get()->place(place)->activate(data);
        }

        //!First round is preprocessing, where process result must be guaranteed
        //!to not to be dependent on results of other Processors.
        for (vector<EventProcessor*>::iterator iProc = vecProcess.begin();
        iProc != vecProcess.end(); iProc++) {
            if ( (*iProc)->HasEvent() ) {
                (*iProc)->PreProcess(rawev);
            }
        }
        ///In the second round the Process is called, which may depend on other
        ///Processors.
        for (vector<EventProcessor *>::iterator iProc = vecProcess.begin();
        iProc != vecProcess.end(); iProc++) {
            if ( (*iProc)->HasEvent() ) {
                (*iProc)->Process(rawev);
            }
        }
    } catch (GeneralException &e) {
        /// Any exception in activation of basic places, PreProcess and Process
        /// will be intercepted here
        cout << "Exception caught at DetectorDriver::ProcessEvent" << endl;
        cout << "\t" << e.what() << endl;
        exit(EXIT_FAILURE);
    } catch (GeneralWarning &w) {
        cout << "Warning caught at DetectorDriver::ProcessEvent" << endl;
        cout << "\t" << w.what() << endl;
    }

    return 0;
}

void DetectorDriver::DeclarePlots() {
    try {
        DetectorLibrary* modChan = DetectorLibrary::get();

        DeclareHistogram1D(D_HIT_SPECTRUM, S7, "channel hit spectrum");
        DeclareHistogram1D(D_SUBEVENT_GAP, SE,
                           "time btwn chan-in event,10ns bin");
        DeclareHistogram1D(D_EVENT_LENGTH, SE,
                           "time length of event, 10 ns bin");
        DeclareHistogram1D(D_EVENT_GAP, SE, "time between events, 10 ns bin");
        DeclareHistogram1D(D_EVENT_MULTIPLICITY, S7,
                           "number of channels in event");
        DeclareHistogram1D(D_BUFFER_END_TIME, SE, "length of buffer, 1 ms bin");
        DeclareHistogram2D(DD_RUNTIME_SEC, SE, S6, "run time - s");
        DeclareHistogram2D(DD_DEAD_TIME_CUMUL, SE, S6, "dead time - cumul");
        DeclareHistogram2D(DD_BUFFER_START_TIME, SE, S6, "dead time - 0.1%");
        DeclareHistogram2D(DD_RUNTIME_MSEC, SE, S7, "run time - ms");
        DeclareHistogram1D(D_NUMBER_OF_EVENTS, S4, "event counter");
        DeclareHistogram1D(D_HAS_TRACE, S8, "channels with traces");

        DetectorLibrary::size_type maxChan = modChan->size();

        for (DetectorLibrary::size_type i = 0; i < maxChan; i++) {
            if (!modChan->HasValue(i)) {
                continue;
            }
            stringstream idstr;

            const Identifier &id = modChan->at(i);

            idstr << "M" << modChan->ModuleFromIndex(i)
                  << " C" << modChan->ChannelFromIndex(i)
                  << " - " << id.GetType()
                  << ":" << id.GetSubtype()
                  << " L" << id.GetLocation();
            DeclareHistogram1D(D_RAW_ENERGY + i, SE,
                               ("RawE " + idstr.str()).c_str() );
            DeclareHistogram1D(D_FILTER_ENERGY + i, SE,
                               ("FilterE " + idstr.str()).c_str() );
            DeclareHistogram1D(D_SCALAR + i, SE,
                               ("Scalar " + idstr.str()).c_str() );
            if (Globals::get()->revision() == "A")
                DeclareHistogram1D(D_TIME + i, SE,
                                ("Time " + idstr.str()).c_str() );
            DeclareHistogram1D(D_CAL_ENERGY + i, SE,
                               ("CalE " + idstr.str()).c_str() );
        }

        for (vector<TraceAnalyzer *>::const_iterator it = vecAnalyzer.begin();
             it != vecAnalyzer.end(); it++) {
            (*it)->DeclarePlots();
        }

        for (vector<EventProcessor *>::const_iterator it = vecProcess.begin();
             it != vecProcess.end(); it++) {
            (*it)->DeclarePlots();
        }

    } catch (exception &e) {
        cout << "Exception caught at DetectorDriver::DeclarePlots" << endl;
        cout << "\t" << e.what() << endl;
        exit(EXIT_FAILURE);
    }
}

int DetectorDriver::ThreshAndCal(ChanEvent *chan, RawEvent& rawev) {
    Identifier chanId = chan->GetChanID();
    int id            = chan->GetID();
    string type       = chanId.GetType();
    string subtype    = chanId.GetSubtype();
    map<string, int> tags = chanId.GetTagMap();
    bool hasStartTag  = chanId.HasTag("start");
    Trace &trace      = chan->GetTrace();

    RandomPool* randoms = RandomPool::get();

    double energy = 0.0;

    if (type == "ignore" || type == "")
        return(0);

    if ( !trace.empty() ) {
        plot(D_HAS_TRACE, id);

        for (vector<TraceAnalyzer *>::iterator it = vecAnalyzer.begin();
            it != vecAnalyzer.end(); it++) {
            (*it)->Analyze(trace, type, subtype,tags);
        }

        if (trace.HasValue("filterEnergy") ) {
            if (trace.GetValue("filterEnergy") > 0) {
                energy = trace.GetValue("filterEnergy");
                plot(D_FILTER_ENERGY + id, energy);

                /** These plots are used to determine (or check) the
                 * gain_match parameter to match the filter
                 * and onboard amplitudes
                 */
                using namespace dammIds::trace::tracefilterer;
                double board_energy = chan->GetEnergy();
                trace.plot(DD_ENERGY__BOARD_FILTER,
                            board_energy / 10.0, energy / 10.0);
                trace.plot(D_RATIO_BOARD_FILTER,
                            board_energy / energy * 100.0);

                trace.SetValue("filterEnergyCal",
                    cali.GetCalEnergy(chanId, trace.GetValue("filterEnergy")));
            } else {
                energy = 2;
            }

            /** Calibrate pulses numbered 2 and forth,
             * add filterEnergyXCal to the trace */
            int pulses = trace.GetValue("numPulses");
            for (int i = 1; i < pulses; ++i) {
                stringstream energyName;
                energyName << "filterEnergy" << i + 1;
                stringstream energyCalName;
                energyCalName << "filterEnergy" << i + 1 << "Cal";
                trace.SetValue(energyCalName.str(),
                    cali.GetCalEnergy(chanId,
                                      trace.GetValue(energyName.str())));
            }
        }

        if (trace.HasValue("calcEnergy") ) {
            energy = trace.GetValue("calcEnergy");
            chan->SetEnergy(energy);
        } else if (!trace.HasValue("filterEnergy")) {
            energy = chan->GetEnergy() + randoms->Get();
            energy /= Globals::get()->energyContraction();
        }

        if (trace.HasValue("phase") ) {
	    //Saves the time in ns
            chan->SetHighResTime((trace.GetValue("phase") * 
				 Globals::get()->adcClockInSeconds() +
				 chan->GetTrigTime() *
				  Globals::get()->filterClockInSeconds())*1.e9);
        }

    } else {
        /// otherwise, use the Pixie on-board calculated energy
        /// add a random number to convert an integer value to a
        ///   uniformly distributed floating point

        energy = chan->GetEnergy() + randoms->Get();
        energy /= Globals::get()->energyContraction();
	chan->SetHighResTime(0.0);
    }

    /** Calibrate energy and apply the walk correction. */
    double time, walk_correction;
    if(chan->GetHighResTime() == 0.0) {
	time = chan->GetTime(); //time is in clock ticks
	walk_correction = walk.GetCorrection(chanId, energy);
    } else {
	time = chan->GetHighResTime(); //time here is in ns
	walk_correction = walk.GetCorrection(chanId, trace.GetValue("tqdc"));
    }

    chan->SetCalEnergy(cali.GetCalEnergy(chanId, energy));
    chan->SetCorrectedTime(time - walk_correction);

    rawev.GetSummary(type)->AddEvent(chan);
    DetectorSummary *summary;

    summary = rawev.GetSummary(type + ':' + subtype, false);
    if (summary != NULL)
        summary->AddEvent(chan);

    if(hasStartTag && type != "logic") {
        summary =
            rawev.GetSummary(type + ':' + subtype + ':' + "start", false);
        if (summary != NULL)
            summary->AddEvent(chan);
    }

    return(1);
}

int DetectorDriver::PlotRaw(const ChanEvent *chan) {
    int id = chan->GetID();
    float energy = chan->GetEnergy() / Globals::get()->energyContraction();

    plot(D_RAW_ENERGY + id, energy);

    return 0;
}

int DetectorDriver::PlotCal(const ChanEvent *chan) {
    int id = chan->GetID();
    float calEnergy = chan->GetCalEnergy();

    plot(D_CAL_ENERGY + id, calEnergy);
    return 0;
}

<<<<<<< HEAD
vector<EventProcessor *> DetectorDriver::GetProcessors(const std::string& name) const {
    vector<EventProcessor *> retVec;
    for (vector<EventProcessor *>::const_iterator it = vecProcess.begin();
	 it != vecProcess.end(); it++) {
	if ( (*it)->GetName() == name )
	    retVec.push_back(*it);
    }
    return retVec;
=======
EventProcessor* DetectorDriver::GetProcessor(const std::string& name) const {
    for (vector<EventProcessor *>::const_iterator it = vecProcess.begin();
	 it != vecProcess.end(); it++) {
	if ( (*it)->GetName() == name )
	    return(*it); 
    }
    return(NULL);
>>>>>>> f8d9bd6f
}

void DetectorDriver::ReadCalXml() {
    pugi::xml_document doc;

    pugi::xml_parse_result result = doc.load_file("Config.xml");
    if (!result) {
        stringstream ss;
        ss << "DetectorDriver: error parsing file Config.xml";
        ss << " : " << result.description();
        throw GeneralException(ss.str());
    }

    Messenger m;
    m.start("Loading Calibration");

    pugi::xml_node map = doc.child("Configuration").child("Map");

    /** Note that before this reading in of the xml file, it was already
     * processed for the purpose of creating the channels map.
     * Some sanity checks (module and channel number) were done there
     * so they are not repeated here/
     */
    bool verbose = map.attribute("verbose_calibration").as_bool();
    for (pugi::xml_node module = map.child("Module"); module;
         module = module.next_sibling("Module")) {
        int module_number = module.attribute("number").as_int(-1);
        for (pugi::xml_node channel = module.child("Channel"); channel;
             channel = channel.next_sibling("Channel")) {
            int ch_number = channel.attribute("number").as_int(-1);
            Identifier chanID = DetectorLibrary::get()->at(module_number,
                                                           ch_number);
            bool calibrated = false;
            for (pugi::xml_node cal = channel.child("Calibration");
                cal; cal = cal.next_sibling("Calibration")) {
                string model = cal.attribute("model").as_string("None");
                double min = cal.attribute("min").as_double(0);
                double max =
                  cal.attribute("max").as_double(numeric_limits<double>::max());

                stringstream pars(cal.text().as_string());
                vector<double> parameters;
                while (true) {
                    double p;
                    pars >> p;
                    if (pars)
                        parameters.push_back(p);
                    else
                        break;
                }
                if (verbose) {
                    stringstream ss;
                    ss << "Module " << module_number << ", channel "
                       << ch_number << ": ";
                    ss << " model-" << model;
                    for (vector<double>::iterator it = parameters.begin();
                         it != parameters.end(); ++it)
                        ss << " " << (*it);
                    m.detail(ss.str(), 1);
                }
                cali.AddChannel(chanID, model, min, max, parameters);
                calibrated = true;
            }
            if (!calibrated && verbose) {
                stringstream ss;
                ss << "Module " << module_number << ", channel "
                   << ch_number << ": ";
                ss << " non-calibrated";
                m.detail(ss.str(), 1);
            }
        }
    }
    m.done();
}

void DetectorDriver::ReadWalkXml() {
    pugi::xml_document doc;

    pugi::xml_parse_result result = doc.load_file("Config.xml");
    if (!result) {
        stringstream ss;
        ss << "DetectorDriver: error parsing file Config.xml";
        ss << " : " << result.description();
        throw GeneralException(ss.str());
    }

    Messenger m;
    m.start("Loading Walk Corrections");

    pugi::xml_node map = doc.child("Configuration").child("Map");
    /** See comment in the similiar place at ReadCalXml() */
    bool verbose = map.attribute("verbose_walk").as_bool();
    for (pugi::xml_node module = map.child("Module"); module;
         module = module.next_sibling("Module")) {
        int module_number = module.attribute("number").as_int(-1);
        for (pugi::xml_node channel = module.child("Channel"); channel;
             channel = channel.next_sibling("Channel")) {
            int ch_number = channel.attribute("number").as_int(-1);
            Identifier chanID = DetectorLibrary::get()->at(module_number,
                                                           ch_number);
            bool corrected = false;
            for (pugi::xml_node walkcorr = channel.child("WalkCorrection");
                walkcorr; walkcorr = walkcorr.next_sibling("WalkCorrection")) {
                string model = walkcorr.attribute("model").as_string("None");
                double min = walkcorr.attribute("min").as_double(0);
                double max =
                  walkcorr.attribute("max").as_double(
                                              numeric_limits<double>::max());

                stringstream pars(walkcorr.text().as_string());
                vector<double> parameters;
                while (true) {
                    double p;
                    pars >> p;
                    if (pars)
                        parameters.push_back(p);
                    else
                        break;
                }
                if (verbose) {
                    stringstream ss;
                    ss << "Module " << module_number
                       << ", channel " << ch_number << ": ";
                    ss << " model: " << model;
                    for (vector<double>::iterator it = parameters.begin();
                         it != parameters.end(); ++it)
                        ss << " " << (*it);
                    m.detail(ss.str(), 1);
                }
                walk.AddChannel(chanID, model, min, max, parameters);
                corrected = true;
            }
            if (!corrected && verbose) {
                stringstream ss;
                ss << "Module " << module_number << ", channel "
                << ch_number << ": ";
                ss << " not corrected for walk";
                m.detail(ss.str(), 1);
            }
        }
    }
    m.done();
}<|MERGE_RESOLUTION|>--- conflicted
+++ resolved
@@ -670,16 +670,6 @@
     return 0;
 }
 
-<<<<<<< HEAD
-vector<EventProcessor *> DetectorDriver::GetProcessors(const std::string& name) const {
-    vector<EventProcessor *> retVec;
-    for (vector<EventProcessor *>::const_iterator it = vecProcess.begin();
-	 it != vecProcess.end(); it++) {
-	if ( (*it)->GetName() == name )
-	    retVec.push_back(*it);
-    }
-    return retVec;
-=======
 EventProcessor* DetectorDriver::GetProcessor(const std::string& name) const {
     for (vector<EventProcessor *>::const_iterator it = vecProcess.begin();
 	 it != vecProcess.end(); it++) {
@@ -687,7 +677,6 @@
 	    return(*it); 
     }
     return(NULL);
->>>>>>> f8d9bd6f
 }
 
 void DetectorDriver::ReadCalXml() {
