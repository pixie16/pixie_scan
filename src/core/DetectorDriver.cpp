/*! \file DetectorDriver.cpp
 *   \brief Main driver for event processing
 * \author S. N. Liddick
 * \date July 2, 2007
*/
#include <algorithm>
#include <fstream>
#include <iomanip>
#include <iostream>
#include <iterator>
#include <limits>
#include <sstream>

#include "pugixml.hpp"

#include "DammPlotIds.hpp"
#include "DetectorDriver.hpp"
#include "DetectorLibrary.hpp"
#include "Exceptions.hpp"
#include "HighResTimingData.hpp"
#include "RandomPool.hpp"
#include "RawEvent.hpp"
#include "TreeCorrelator.hpp"

#include "BeamLogicProcessor.hpp"
#include "BetaScintProcessor.hpp"
#include "DoubleBetaProcessor.hpp"
#include "Hen3Processor.hpp"
#include "GeProcessor.hpp"
#include "GeCalibProcessor.hpp"
#include "IonChamberProcessor.hpp"
#include "LiquidScintProcessor.hpp"
#include "LogicProcessor.hpp"
#include "McpProcessor.hpp"
#include "MtcProcessor.hpp"
#include "NeutronScintProcessor.hpp"
#include "PositionProcessor.hpp"
#include "PspmtProcessor.hpp"
#include "PulserProcessor.hpp"
#include "SsdProcessor.hpp"
#include "TeenyVandleProcessor.hpp"
#include "TraceFilterer.hpp"
#include "VandleProcessor.hpp"
#include "ValidProcessor.hpp"

#include "CfdAnalyzer.hpp"
#include "DoubleTraceAnalyzer.hpp"
#include "FittingAnalyzer.hpp"
#include "TauAnalyzer.hpp"
#include "TraceAnalyzer.hpp"
#include "TraceExtractor.hpp"
#include "WaveformAnalyzer.hpp"

#include "IS600Processor.hpp"
#include "IS600LogicProcessor.hpp"
#include "IS600GeProcessor.hpp"
#include "IS600DoubleBetaProcessor.hpp"

#ifdef useroot
#include "RootProcessor.hpp"
#endif

using namespace std;
using namespace dammIds::raw;

DetectorDriver* DetectorDriver::instance = NULL;

DetectorDriver* DetectorDriver::get() {
    if (!instance)
        instance = new DetectorDriver();
    return instance;
}

DetectorDriver::DetectorDriver() : histo(OFFSET, RANGE, "DetectorDriver") {
    Messenger m;
    try {
        m.start("Loading Processors");
        LoadProcessors(m);
    } catch (GeneralException &e) {
        /// Any exception in registering plots in Processors
        /// and possible other exceptions in creating Processors
        /// will be intercepted here
        m.fail();
        cout << "Exception caught at DetectorDriver::DetectorDriver" << endl;
        cout << "\t" << e.what() << endl;
        exit(EXIT_FAILURE);
    } catch (GeneralWarning &w) {
        cout << "Warning found at DetectorDriver::DetectorDriver" << endl;
        cout << "\t" << w.what() << endl;
    }
    m.done();
}

DetectorDriver::~DetectorDriver() {
    for (vector<EventProcessor *>::iterator it = vecProcess.begin();
	 it != vecProcess.end(); it++) {
        delete *it;
    }

    vecProcess.clear();

    for (vector<TraceAnalyzer *>::iterator it = vecAnalyzer.begin();
	 it != vecAnalyzer.end(); it++) {
        delete *it;
    }
    vecAnalyzer.clear();
    instance = NULL;
}

void DetectorDriver::LoadProcessors(Messenger& m) {
    pugi::xml_document doc;

    pugi::xml_parse_result result = doc.load_file("Config.xml");
    if (!result) {
        stringstream ss;
        ss << "DetectorDriver: error parsing file Config.xml";
        ss << " : " << result.description();
        throw IOException(ss.str());
    }

    DetectorLibrary::get();

    pugi::xml_node driver = doc.child("Configuration").child("DetectorDriver");
    for (pugi::xml_node processor = driver.child("Processor"); processor;
         processor = processor.next_sibling("Processor")) {
        string name = processor.attribute("name").value();

        m.detail("Loading " + name);
        if (name == "BeamLogicProcessor") {
            vecProcess.push_back(new BeamLogicProcessor());
        }
        else if (name == "BetaScintProcessor") {
            double gamma_beta_limit =
                processor.attribute("gamma_beta_limit").as_double(-1);
            if (gamma_beta_limit == -1) {
                gamma_beta_limit = 200e-9;
                m.warning("Using default gamme_beta_limit = 200e-9", 1);
            }

            double energy_contraction =
                processor.attribute("energy_contraction").as_double(-1);
            if (energy_contraction == -1) {
                energy_contraction = 1;
                m.warning("Using default energy contraction = 1", 1);
            }

            if (name == "BetaScintProcessor")
                vecProcess.push_back(
                        new BetaScintProcessor(gamma_beta_limit,
                                               energy_contraction));
<<<<<<< HEAD
        } else if (name == "DssdProcessor") {
            vecProcess.push_back(new DssdProcessor());
        } else if (name == "GeProcessor" || name == "IS600GeProcessor") {
=======
        } else if (name == "GeProcessor") {
>>>>>>> 9fff24f2
            double gamma_threshold =
                processor.attribute("gamma_threshold").as_double(-1);
            if (gamma_threshold == -1) {
                gamma_threshold = 1.0;
                m.warning("Using default gamma_threshold = 1.0", 1);
            }
            double low_ratio =
                processor.attribute("low_ratio").as_double(-1);
            if (low_ratio == -1) {
                low_ratio = 1.0;
                m.warning("Using default low_ratio = 1.0", 1);
            }
            double high_ratio =
                processor.attribute("high_ratio").as_double(3);
            if (high_ratio == -1) {
                high_ratio = 3.0;
                m.warning("Using default high_ratio = 3.0", 1);
            }
            double sub_event =
                processor.attribute("sub_event").as_double(-1);
            if (sub_event == -1) {
                sub_event = 100e-9;
                m.warning("Using default sub_event = 100e-9", 1);
            }
            double gamma_beta_limit =
                processor.attribute("gamma_beta_limit").as_double(-1);
            if (gamma_beta_limit == -1) {
                gamma_beta_limit = 200e-9;
                m.warning("Using default gamme_beta_limit = 200e-9", 1);
            }
            double gamma_gamma_limit =
                processor.attribute("gamma_gamma_limit").as_double(-1);
            if (gamma_gamma_limit == -1) {
                gamma_gamma_limit = 200e-9;
                m.warning("Using default gamma_gamma_limit = 200e-9", 1);
            }
            double cycle_gate1_min =
                processor.attribute("cycle_gate1_min").as_double(-1);
            if (cycle_gate1_min == -1) {
                cycle_gate1_min = 0.0;
                m.warning("Using default cycle_gate1_min = 0.0", 1);
            }
            double cycle_gate1_max =
                processor.attribute("cycle_gate1_max").as_double(-1);
            if (cycle_gate1_max == -1) {
                cycle_gate1_max = 0.0;
                m.warning("Using default cycle_gate1_max = 0.0", 1);
            }
            double cycle_gate2_min =
                processor.attribute("cycle_gate2_min").as_double(-1);
            if (cycle_gate2_min == -1) {
                cycle_gate2_min = 0.0;
                m.warning("Using default cycle_gate2_min = 0.0", 1);
            }
            double cycle_gate2_max =
                processor.attribute("cycle_gate2_max").as_double(-1);
            if (cycle_gate2_max == -1) {
                cycle_gate2_max = 0.0;
                m.warning("Using default cycle_gate2_max = 0.0", 1);
            }
            if (name == "GeProcessor")
                vecProcess.push_back(new GeProcessor(gamma_threshold,
                            low_ratio, high_ratio, sub_event,
                            gamma_beta_limit, gamma_gamma_limit,
                            cycle_gate1_min, cycle_gate1_max,
                            cycle_gate2_min, cycle_gate2_max));
	    if (name == "IS600GeProcessor")
		vecProcess.push_back(new IS600GeProcessor(gamma_threshold,
                            low_ratio, high_ratio, sub_event,
                            gamma_beta_limit, gamma_gamma_limit,
                            cycle_gate1_min, cycle_gate1_max,
                            cycle_gate2_min, cycle_gate2_max));
        } else if (name == "GeCalibProcessor") {
            double gamma_threshold =
                processor.attribute("gamma_threshold").as_double(1);
            double low_ratio =
                processor.attribute("low_ratio").as_double(1);
            double high_ratio =
                processor.attribute("high_ratio").as_double(3);
            vecProcess.push_back(new GeCalibProcessor(gamma_threshold,
                        low_ratio, high_ratio));
        } else if (name == "Hen3Processor") {
            vecProcess.push_back(new Hen3Processor());
        } else if (name == "IonChamberProcessor") {
            vecProcess.push_back(new IonChamberProcessor());
        } else if (name == "LiquidScintProcessor") {
            vecProcess.push_back(new LiquidScintProcessor());
        } else if (name == "LogicProcessor") {
            vecProcess.push_back(new LogicProcessor());
        } else if (name == "McpProcessor") {
            vecProcess.push_back(new McpProcessor());
<<<<<<< HEAD
        } else if (name == "MtcProcessor" || name == "IS600LogicProcessor") {
            /** Default value for as_bool() is false */
            bool double_stop = processor.attribute("double_stop").as_bool();
            bool double_start = processor.attribute("double_start").as_bool();
	    if(name == "MtcProcessor")
	      vecProcess.push_back(new MtcProcessor(double_stop, double_start));
	    if(name == "IS600LogicProcessor")
	      vecProcess.push_back(new IS600LogicProcessor(double_stop, 
							   double_start));
=======
>>>>>>> 9fff24f2
        } else if (name == "NeutronScintProcessor") {
            vecProcess.push_back(new NeutronScintProcessor());
        } else if (name == "PositionProcessor") {
            vecProcess.push_back(new PositionProcessor());
        } else if (name == "PulserProcessor") {
            vecProcess.push_back(new PulserProcessor());
        } else if (name == "SsdProcessor") {
            vecProcess.push_back(new SsdProcessor());
<<<<<<< HEAD
        } else if (name == "TriggerLogicProcessor") {
            vecProcess.push_back(new TriggerLogicProcessor());
        } else if (name == "VandleProcessor" || name == "IS600Processor") {
=======
        } else if (name == "VandleProcessor") {
>>>>>>> 9fff24f2
            double res = processor.attribute("res").as_double(2.0);
            double offset = processor.attribute("offset").as_double(200.0);
            unsigned int numStarts = processor.attribute("NumStarts").as_int(2);
            vector<string> types =
                strings::tokenize(processor.attribute("types").as_string(),",");
	    if(name == "VandleProcessor")
		vecProcess.push_back(new VandleProcessor(types, res, 
							 offset, numStarts));
	    if(name == "IS600Processor")
		vecProcess.push_back(new IS600Processor(types, res, 
							offset, numStarts));
	} else if (name == "TeenyVandleProcessor") {
            vecProcess.push_back(new TeenyVandleProcessor());
        } else if (name == "DoubleBetaProcessor" || 
		   name == "IS600DoubleBetaProcessor") {
	    if(name == "DoubleBetaProcessor")
		vecProcess.push_back(new DoubleBetaProcessor());
	    if(name == "IS600DoubleBetaProcessor")
		vecProcess.push_back(new IS600DoubleBetaProcessor());
        } else if (name == "PspmtProcessor") {
            vecProcess.push_back(new PspmtProcessor());
        }
#ifdef useroot
        else if (name == "RootProcessor") {
            vecProcess.push_back(new RootProcessor("tree.root", "tree"));
        }
#endif
        else {
            stringstream ss;
            ss << "DetectorDriver: unknown processor type" << name;
            throw GeneralException(ss.str());
        }
        stringstream ss;
        for (pugi::xml_attribute_iterator ait = processor.attributes_begin();
             ait != processor.attributes_end(); ++ait) {
            ss.str("");
            ss << ait->name();
            if (ss.str().compare("name") != 0) {
                ss << " = " << ait->value();
                m.detail(ss.str(), 1);
            }
        }
    }

    for (pugi::xml_node analyzer = driver.child("Analyzer"); analyzer;
         analyzer = analyzer.next_sibling("Analyzer")) {
        string name = analyzer.attribute("name").value();

        m.detail("Loading " + name);
        if (name == "TraceFilterer" ||
            name == "DoubleTraceAnalyzer") {

            double gain_match = analyzer.attribute("gain_match").as_double(-1);
            if (gain_match == -1) {
                gain_match = 1.0;
                m.warning("Using gain_match = 1.0", 1);
            }
            int fast_rise = analyzer.attribute("fast_rise").as_int(-1);
            if (fast_rise == -1) {
                fast_rise = 10;
                m.warning("Using fast_rise = 10", 1);
            }
            int fast_gap = analyzer.attribute("fast_gap").as_int(-1);
            if (fast_gap == -1) {
                fast_gap = 10;
                m.warning("Using fast_gap = 10", 1);
            }
            int fast_threshold =
                analyzer.attribute("fast_threshold").as_int(-1);
            if (fast_threshold == -1) {
                fast_threshold = 50;
                m.warning("Using fast_threshold = 50", 1);
            }
            int energy_rise = analyzer.attribute("energy_rise").as_int(-1);
            if (energy_rise == -1) {
                energy_rise = 50;
                m.warning("Using energy_rise = 50", 1);
            }
            int energy_gap = analyzer.attribute("energy_gap").as_int(-1);
            if (energy_gap == -1) {
                energy_gap = 50;
                m.warning("Using energy_gap = 50", 1);
            }
            int slow_rise = analyzer.attribute("slow_rise").as_int(-1);
            if (slow_rise == -1) {
                slow_rise = 20;
                m.warning("Using slow_rise = 20", 1);
            }
            int slow_gap = analyzer.attribute("slow_gap").as_int(-1);
            if (slow_gap == -1) {
                slow_gap = 20;
                m.warning("Using slow_gap = 20", 1);
            }
            int slow_threshold =
                analyzer.attribute("slow_threshold").as_int(-1);
            if (slow_threshold == -1) {
                slow_threshold = 10;
                m.warning("Using slow_threshold = 10", 1);
            }

            if (name == "TraceFilterer")
                vecAnalyzer.push_back(new TraceFilterer(
                            gain_match,
                            fast_rise, fast_gap, fast_threshold,
                            energy_rise, energy_gap,
                            slow_rise, slow_gap, slow_threshold));
            else if (name == "DoubleTraceAnalyzer")
                vecAnalyzer.push_back(new DoubleTraceAnalyzer(
                            gain_match,
                            fast_rise, fast_gap, fast_threshold,
                            energy_rise, energy_gap,
                            slow_rise, slow_gap, slow_threshold));
        } else if (name == "TauAnalyzer") {
            vecAnalyzer.push_back(new TauAnalyzer());
        } else if (name == "TraceExtractor") {
            string type = analyzer.attribute("type").as_string();
            string subtype = analyzer.attribute("subtype").as_string();

            vecAnalyzer.push_back(new TraceExtractor(type, subtype));
        } else if (name == "WaveformAnalyzer") {
            vecAnalyzer.push_back(new WaveformAnalyzer());
        } else if (name == "FittingAnalyzer") {
            vecAnalyzer.push_back(new FittingAnalyzer());
        } else if (name == "CfdAnalyzer") {
            vecAnalyzer.push_back(new CfdAnalyzer());
        } else {
            stringstream ss;
            ss << "DetectorDriver: unknown analyzer type" << name;
            throw GeneralException(ss.str());
        }
        for (pugi::xml_attribute_iterator ait = analyzer.attributes_begin();
             ait != analyzer.attributes_end(); ++ait) {
            stringstream ss;
            ss << ait->name();
            if (ss.str().compare("name") != 0) {
                ss << " = " << ait->value();
                m.detail(ss.str(), 1);
            }
        }
    }
}

int DetectorDriver::Init(RawEvent& rawev) {
    for (vector<TraceAnalyzer *>::iterator it = vecAnalyzer.begin();
	 it != vecAnalyzer.end(); it++) {
        (*it)->Init();
        (*it)->SetLevel(20);
    }

    for (vector<EventProcessor *>::iterator it = vecProcess.begin();
         it != vecProcess.end(); it++) {
        (*it)->Init(rawev);
    }

    try {
        ReadCalXml();
        ReadWalkXml();
    } catch (GeneralException &e) {
        //! Any exception in reading calibration and walk correction
        //! will be intercepted here
        cout << endl;
        cout << "Exception caught at DetectorDriver::Init" << endl;
        cout << "\t" << e.what() << endl;
        Messenger m;
        m.fail();
        exit(EXIT_FAILURE);
    } catch (GeneralWarning &w) {
        cout << "Warning caught at DetectorDriver::Init" << endl;
        cout << "\t" << w.what() << endl;
    }

    return(0);
}

int DetectorDriver::ProcessEvent(RawEvent& rawev) {
    plot(dammIds::raw::D_NUMBER_OF_EVENTS, dammIds::GENERIC_CHANNEL);

    try {
        for (vector<ChanEvent*>::const_iterator it = rawev.GetEventList().begin();
            it != rawev.GetEventList().end(); ++it) {
            PlotRaw((*it));
            ThreshAndCal((*it), rawev);
            PlotCal((*it));

            string place = (*it)->GetChanID().GetPlaceName();
            if (place == "__-1")
                continue;

            if ( (*it)->IsSaturated() || (*it)->IsPileup() )
                continue;

            double time = (*it)->GetTime();
            double energy = (*it)->GetCalEnergy();
            int location = (*it)->GetChanID().GetLocation();

            EventData data(time, energy, location);
            TreeCorrelator::get()->place(place)->activate(data);
        }

        //!First round is preprocessing, where process result must be guaranteed
        //!to not to be dependent on results of other Processors.
        for (vector<EventProcessor*>::iterator iProc = vecProcess.begin();
        iProc != vecProcess.end(); iProc++) {
            if ( (*iProc)->HasEvent() ) {
                (*iProc)->PreProcess(rawev);
            }
        }
        ///In the second round the Process is called, which may depend on other
        ///Processors.
        for (vector<EventProcessor *>::iterator iProc = vecProcess.begin();
        iProc != vecProcess.end(); iProc++) {
            if ( (*iProc)->HasEvent() ) {
                (*iProc)->Process(rawev);
            }
        }
    } catch (GeneralException &e) {
        /// Any exception in activation of basic places, PreProcess and Process
        /// will be intercepted here
        cout << "Exception caught at DetectorDriver::ProcessEvent" << endl;
        cout << "\t" << e.what() << endl;
        exit(EXIT_FAILURE);
    } catch (GeneralWarning &w) {
        cout << "Warning caught at DetectorDriver::ProcessEvent" << endl;
        cout << "\t" << w.what() << endl;
    }

    return 0;
}

void DetectorDriver::DeclarePlots() {
    try {
        DetectorLibrary* modChan = DetectorLibrary::get();

        DeclareHistogram1D(D_HIT_SPECTRUM, S7, "channel hit spectrum");
        DeclareHistogram1D(D_SUBEVENT_GAP, SE,
                           "time btwn chan-in event,10ns bin");
        DeclareHistogram1D(D_EVENT_LENGTH, SE,
                           "time length of event, 10 ns bin");
        DeclareHistogram1D(D_EVENT_GAP, SE, "time between events, 10 ns bin");
        DeclareHistogram1D(D_EVENT_MULTIPLICITY, S7,
                           "number of channels in event");
        DeclareHistogram1D(D_BUFFER_END_TIME, SE, "length of buffer, 1 ms bin");
        DeclareHistogram2D(DD_RUNTIME_SEC, SE, S6, "run time - s");
        DeclareHistogram2D(DD_DEAD_TIME_CUMUL, SE, S6, "dead time - cumul");
        DeclareHistogram2D(DD_BUFFER_START_TIME, SE, S6, "dead time - 0.1%");
        DeclareHistogram2D(DD_RUNTIME_MSEC, SE, S7, "run time - ms");
        DeclareHistogram1D(D_NUMBER_OF_EVENTS, S4, "event counter");
        DeclareHistogram1D(D_HAS_TRACE, S8, "channels with traces");

        DetectorLibrary::size_type maxChan = modChan->size();

        for (DetectorLibrary::size_type i = 0; i < maxChan; i++) {
            if (!modChan->HasValue(i)) {
                continue;
            }
            stringstream idstr;

            const Identifier &id = modChan->at(i);

            idstr << "M" << modChan->ModuleFromIndex(i)
                  << " C" << modChan->ChannelFromIndex(i)
                  << " - " << id.GetType()
                  << ":" << id.GetSubtype()
                  << " L" << id.GetLocation();
            DeclareHistogram1D(D_RAW_ENERGY + i, SE,
                               ("RawE " + idstr.str()).c_str() );
            DeclareHistogram1D(D_FILTER_ENERGY + i, SE,
                               ("FilterE " + idstr.str()).c_str() );
            DeclareHistogram1D(D_SCALAR + i, SE,
                               ("Scalar " + idstr.str()).c_str() );
            if (Globals::get()->revision() == "A")
                DeclareHistogram1D(D_TIME + i, SE,
                                ("Time " + idstr.str()).c_str() );
            DeclareHistogram1D(D_CAL_ENERGY + i, SE,
                               ("CalE " + idstr.str()).c_str() );
        }

        for (vector<TraceAnalyzer *>::const_iterator it = vecAnalyzer.begin();
             it != vecAnalyzer.end(); it++) {
            (*it)->DeclarePlots();
        }

        for (vector<EventProcessor *>::const_iterator it = vecProcess.begin();
             it != vecProcess.end(); it++) {
            (*it)->DeclarePlots();
        }

    } catch (exception &e) {
        cout << "Exception caught at DetectorDriver::DeclarePlots" << endl;
        cout << "\t" << e.what() << endl;
        exit(EXIT_FAILURE);
    }
}

int DetectorDriver::ThreshAndCal(ChanEvent *chan, RawEvent& rawev) {
    Identifier chanId = chan->GetChanID();
    int id            = chan->GetID();
    string type       = chanId.GetType();
    string subtype    = chanId.GetSubtype();
    map<string, int> tags = chanId.GetTagMap();
    bool hasStartTag  = chanId.HasTag("start");
    Trace &trace      = chan->GetTrace();

    RandomPool* randoms = RandomPool::get();

    double energy = 0.0;

    if (type == "ignore" || type == "")
        return 0;

    if ( !trace.empty() ) {
        plot(D_HAS_TRACE, id);

        for (vector<TraceAnalyzer *>::iterator it = vecAnalyzer.begin();
            it != vecAnalyzer.end(); it++) {
            (*it)->Analyze(trace, type, subtype,tags);
        }

        if (trace.HasValue("filterEnergy") ) {
            if (trace.GetValue("filterEnergy") > 0) {
                energy = trace.GetValue("filterEnergy");
                plot(D_FILTER_ENERGY + id, energy);

                /** These plots are used to determine (or check) the
                 * gain_match parameter to match the filter
                 * and onboard amplitudes
                 */
                using namespace dammIds::trace::tracefilterer;
                double board_energy = chan->GetEnergy();
                trace.plot(DD_ENERGY__BOARD_FILTER,
                            board_energy / 10.0, energy / 10.0);
                trace.plot(D_RATIO_BOARD_FILTER,
                            board_energy / energy * 100.0);

                trace.SetValue("filterEnergyCal",
                    cali.GetCalEnergy(chanId, trace.GetValue("filterEnergy")));
            } else {
                energy = 2;
            }

            /** Calibrate pulses numbered 2 and forth,
             * add filterEnergyXCal to the trace */
            int pulses = trace.GetValue("numPulses");
            for (int i = 1; i < pulses; ++i) {
                stringstream energyName;
                energyName << "filterEnergy" << i + 1;
                stringstream energyCalName;
                energyCalName << "filterEnergy" << i + 1 << "Cal";
                trace.SetValue(energyCalName.str(),
                    cali.GetCalEnergy(chanId,
                                      trace.GetValue(energyName.str())));
            }
        }

        if (trace.HasValue("calcEnergy") ) {
            energy = trace.GetValue("calcEnergy");
            chan->SetEnergy(energy);
        } else if (!trace.HasValue("filterEnergy")) {
            energy = chan->GetEnergy() + randoms->Get();
            energy /= Globals::get()->energyContraction();
        }

        if (trace.HasValue("phase") ) {
            double phase = trace.GetValue("phase");
            chan->SetHighResTime( phase * Globals::get()->adcClockInSeconds() +
                                  chan->GetTrigTime() *
                                  Globals::get()->filterClockInSeconds());
        }

    } else {
        /// otherwise, use the Pixie on-board calculated energy
        /// add a random number to convert an integer value to a
        ///   uniformly distributed floating point

        energy = chan->GetEnergy() + randoms->Get();
        energy /= Globals::get()->energyContraction();
    }

    /** Calibrate energy and apply the walk correction. */
    double time = chan->GetTime();
    double walk_correction = walk.GetCorrection(chanId, energy);

    chan->SetCalEnergy(cali.GetCalEnergy(chanId, energy));
    chan->SetCorrectedTime(time - walk_correction);

    rawev.GetSummary(type)->AddEvent(chan);
    DetectorSummary *summary;

    summary = rawev.GetSummary(type + ':' + subtype, false);
    if (summary != NULL)
        summary->AddEvent(chan);

    if(hasStartTag && type != "logic") {
        summary =
            rawev.GetSummary(type + ':' + subtype + ':' + "start", false);
        if (summary != NULL)
            summary->AddEvent(chan);
    }

    return 1;
}

int DetectorDriver::PlotRaw(const ChanEvent *chan) {
    int id = chan->GetID();
    float energy = chan->GetEnergy() / Globals::get()->energyContraction();

    plot(D_RAW_ENERGY + id, energy);

    return 0;
}

int DetectorDriver::PlotCal(const ChanEvent *chan) {
    int id = chan->GetID();
    float calEnergy = chan->GetCalEnergy();

    plot(D_CAL_ENERGY + id, calEnergy);
    return 0;
}

vector<EventProcessor *> DetectorDriver::GetProcessors(const std::string& type) const {
  vector<EventProcessor *> retVec;

  for (vector<EventProcessor *>::const_iterator it = vecProcess.begin();
       it != vecProcess.end(); it++) {
    if ( (*it)->GetTypes().count(type) > 0 )
      retVec.push_back(*it);
  }

  return retVec;
}

void DetectorDriver::ReadCalXml() {
    pugi::xml_document doc;

    pugi::xml_parse_result result = doc.load_file("Config.xml");
    if (!result) {
        stringstream ss;
        ss << "DetectorDriver: error parsing file Config.xml";
        ss << " : " << result.description();
        throw GeneralException(ss.str());
    }

    Messenger m;
    m.start("Loading Calibration");

    pugi::xml_node map = doc.child("Configuration").child("Map");

    /** Note that before this reading in of the xml file, it was already
     * processed for the purpose of creating the channels map.
     * Some sanity checks (module and channel number) were done there
     * so they are not repeated here/
     */
    bool verbose = map.attribute("verbose_calibration").as_bool();
    for (pugi::xml_node module = map.child("Module"); module;
         module = module.next_sibling("Module")) {
        int module_number = module.attribute("number").as_int(-1);
        for (pugi::xml_node channel = module.child("Channel"); channel;
             channel = channel.next_sibling("Channel")) {
            int ch_number = channel.attribute("number").as_int(-1);
            Identifier chanID = DetectorLibrary::get()->at(module_number,
                                                           ch_number);
            bool calibrated = false;
            for (pugi::xml_node cal = channel.child("Calibration");
                cal; cal = cal.next_sibling("Calibration")) {
                string model = cal.attribute("model").as_string("None");
                double min = cal.attribute("min").as_double(0);
                double max =
                  cal.attribute("max").as_double(numeric_limits<double>::max());

                stringstream pars(cal.text().as_string());
                vector<double> parameters;
                while (true) {
                    double p;
                    pars >> p;
                    if (pars)
                        parameters.push_back(p);
                    else
                        break;
                }
                if (verbose) {
                    stringstream ss;
                    ss << "Module " << module_number << ", channel "
                       << ch_number << ": ";
                    ss << " model-" << model;
                    for (vector<double>::iterator it = parameters.begin();
                         it != parameters.end(); ++it)
                        ss << " " << (*it);
                    m.detail(ss.str(), 1);
                }
                cali.AddChannel(chanID, model, min, max, parameters);
                calibrated = true;
            }
            if (!calibrated && verbose) {
                stringstream ss;
                ss << "Module " << module_number << ", channel "
                   << ch_number << ": ";
                ss << " non-calibrated";
                m.detail(ss.str(), 1);
            }
        }
    }
    m.done();
}

void DetectorDriver::ReadWalkXml() {
    pugi::xml_document doc;

    pugi::xml_parse_result result = doc.load_file("Config.xml");
    if (!result) {
        stringstream ss;
        ss << "DetectorDriver: error parsing file Config.xml";
        ss << " : " << result.description();
        throw GeneralException(ss.str());
    }

    Messenger m;
    m.start("Loading Walk Corrections");

    pugi::xml_node map = doc.child("Configuration").child("Map");
    /** See comment in the similiar place at ReadCalXml() */
    bool verbose = map.attribute("verbose_walk").as_bool();
    for (pugi::xml_node module = map.child("Module"); module;
         module = module.next_sibling("Module")) {
        int module_number = module.attribute("number").as_int(-1);
        for (pugi::xml_node channel = module.child("Channel"); channel;
             channel = channel.next_sibling("Channel")) {
            int ch_number = channel.attribute("number").as_int(-1);
            Identifier chanID = DetectorLibrary::get()->at(module_number,
                                                           ch_number);
            bool corrected = false;
            for (pugi::xml_node walkcorr = channel.child("WalkCorrection");
                walkcorr; walkcorr = walkcorr.next_sibling("WalkCorrection")) {
                string model = walkcorr.attribute("model").as_string("None");
                double min = walkcorr.attribute("min").as_double(0);
                double max =
                  walkcorr.attribute("max").as_double(
                                              numeric_limits<double>::max());

                stringstream pars(walkcorr.text().as_string());
                vector<double> parameters;
                while (true) {
                    double p;
                    pars >> p;
                    if (pars)
                        parameters.push_back(p);
                    else
                        break;
                }
                if (verbose) {
                    stringstream ss;
                    ss << "Module " << module_number
                       << ", channel " << ch_number << ": ";
                    ss << " model: " << model;
                    for (vector<double>::iterator it = parameters.begin();
                         it != parameters.end(); ++it)
                        ss << " " << (*it);
                    m.detail(ss.str(), 1);
                }
                walk.AddChannel(chanID, model, min, max, parameters);
                corrected = true;
            }
            if (!corrected && verbose) {
                stringstream ss;
                ss << "Module " << module_number << ", channel "
                << ch_number << ": ";
                ss << " not corrected for walk";
                m.detail(ss.str(), 1);
            }
        }
    }
    m.done();
}<|MERGE_RESOLUTION|>--- conflicted
+++ resolved
@@ -32,7 +32,6 @@
 #include "LiquidScintProcessor.hpp"
 #include "LogicProcessor.hpp"
 #include "McpProcessor.hpp"
-#include "MtcProcessor.hpp"
 #include "NeutronScintProcessor.hpp"
 #include "PositionProcessor.hpp"
 #include "PspmtProcessor.hpp"
@@ -52,7 +51,6 @@
 #include "WaveformAnalyzer.hpp"
 
 #include "IS600Processor.hpp"
-#include "IS600LogicProcessor.hpp"
 #include "IS600GeProcessor.hpp"
 #include "IS600DoubleBetaProcessor.hpp"
 
@@ -148,13 +146,7 @@
                 vecProcess.push_back(
                         new BetaScintProcessor(gamma_beta_limit,
                                                energy_contraction));
-<<<<<<< HEAD
-        } else if (name == "DssdProcessor") {
-            vecProcess.push_back(new DssdProcessor());
         } else if (name == "GeProcessor" || name == "IS600GeProcessor") {
-=======
-        } else if (name == "GeProcessor") {
->>>>>>> 9fff24f2
             double gamma_threshold =
                 processor.attribute("gamma_threshold").as_double(-1);
             if (gamma_threshold == -1) {
@@ -246,18 +238,6 @@
             vecProcess.push_back(new LogicProcessor());
         } else if (name == "McpProcessor") {
             vecProcess.push_back(new McpProcessor());
-<<<<<<< HEAD
-        } else if (name == "MtcProcessor" || name == "IS600LogicProcessor") {
-            /** Default value for as_bool() is false */
-            bool double_stop = processor.attribute("double_stop").as_bool();
-            bool double_start = processor.attribute("double_start").as_bool();
-	    if(name == "MtcProcessor")
-	      vecProcess.push_back(new MtcProcessor(double_stop, double_start));
-	    if(name == "IS600LogicProcessor")
-	      vecProcess.push_back(new IS600LogicProcessor(double_stop, 
-							   double_start));
-=======
->>>>>>> 9fff24f2
         } else if (name == "NeutronScintProcessor") {
             vecProcess.push_back(new NeutronScintProcessor());
         } else if (name == "PositionProcessor") {
@@ -266,13 +246,7 @@
             vecProcess.push_back(new PulserProcessor());
         } else if (name == "SsdProcessor") {
             vecProcess.push_back(new SsdProcessor());
-<<<<<<< HEAD
-        } else if (name == "TriggerLogicProcessor") {
-            vecProcess.push_back(new TriggerLogicProcessor());
         } else if (name == "VandleProcessor" || name == "IS600Processor") {
-=======
-        } else if (name == "VandleProcessor") {
->>>>>>> 9fff24f2
             double res = processor.attribute("res").as_double(2.0);
             double offset = processor.attribute("offset").as_double(200.0);
             unsigned int numStarts = processor.attribute("NumStarts").as_int(2);
