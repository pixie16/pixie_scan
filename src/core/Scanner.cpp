#include <iostream>

// PixieCore libraries
#include "ScanMain.hpp"
#include "ChannelEvent.hpp"

// Local files
#include "Scanner.hpp"
#include "DetectorDriver.hpp"

// Define a pointer to an OutputHisFile for later use.
OutputHisFile *output_his = NULL;

/// Process all events in the event list.
void Scanner::ProcessRawEvent(){
<<<<<<< HEAD
=======
	ChannelEvent *current_event = NULL;
	
	// Fill the processor event deques with events
	while(!rawEvent.empty()){
		current_event = rawEvent.front();
		rawEvent.pop_front(); // Remove this event from the raw event deque.
		
		// Check that this channel event exists.
		if(!current_event){ continue; }
		
		// Do something with the current event.
		delete current_event;
	}
>>>>>>> 98b09fb8
}

Scanner::Scanner(){
	force_overwrite = false;
	raw_event_mode = false;
	online_mode = false;
	output_filename = "out.root";
	events_since_last_update = 0;
	events_between_updates = 5000;
}

Scanner::~Scanner(){
	if(init){
		// Do some cleanup stuff.
	}

	Close(); // Close the Unpacker object.
}

/// Initialize the map file, the config file, the processor handler, and add all of the required processors.
bool Scanner::Initialize(std::string prefix_){
	if(init)
	    return(false);
	    
	// Code taken from drrsub_ in Initialize.cpp
	try{
		// Read in the name of the his file
		char hisFileName[32];
		//GetArgument(1, hisFileName, 32); // FIX THIS! NO GETARGUMENT IN C++!!!
		std::string temp = "dummy";//hisFileName;
		temp = temp.substr(0, temp.find_first_of(" "));
		std::stringstream name;
		name << temp;

		output_his = new OutputHisFile(name.str());
		output_his->SetDebugMode(true);

		/** The DetectorDriver constructor will load processors
		*  from the xml configuration file upon first call.
		*  The DeclarePlots function will instantiate the DetectorLibrary
		*  class which will read in the "map" of channels.
		*  Subsequently the raw histograms, the diagnostic histograms
		*  and the processors and analyzers plots are declared.
		*
		*  Note that in the PixieStd the Init function of DetectorDriver
		*  is called upon first buffer. This include reading in the
		*  calibration and walk correction factors.
		*/
		DetectorDriver::get()->DeclarePlots();
		output_his->Finalize();
	} 
	catch(std::exception &e){
		// Any exceptions will be intercepted here
		std::cout << "Exception caught at Initialize:" << std::endl;
		std::cout << "\t" << e.what() << std::endl;
		exit(EXIT_FAILURE);
	}
	
	if(online_mode){
	    //ADD SOME STUFFHERE
	}
	return(init = true);
}

/// Return the syntax string for this program.
void Scanner::SyntaxStr(const char *name_, std::string prefix_){ 
	std::cout << prefix_ << "SYNTAX: " << std::string(name_) << " <options> <input>\n"; 
}       

/**
 * \param[in] args_
 * \param[out] filename
 */
bool Scanner::SetArgs(std::deque<std::string> &args_, std::string &filename){
	std::string current_arg;
	while(!args_.empty()){
		current_arg = args_.front();
		args_.pop_front();
		if(current_arg == "-shm"){
			std::cout << "pixie_ldf_c: Using online mode.\n";
			online_mode = true;
		}
		else{ filename = current_arg; }
	}
	
	return true;
}

int main(int argc, char *argv[]){
	ScanMain scan_main((Unpacker*)(new Scanner()));
	
	scan_main.SetMessageHeader("pixie_ldf_c: ");

	return scan_main.Execute(argc, argv);
}<|MERGE_RESOLUTION|>--- conflicted
+++ resolved
@@ -1,6 +1,7 @@
 #include <iostream>
 
 // PixieCore libraries
+#include "Unpacker.hpp" 
 #include "ScanMain.hpp"
 #include "ChannelEvent.hpp"
 
@@ -13,8 +14,6 @@
 
 /// Process all events in the event list.
 void Scanner::ProcessRawEvent(){
-<<<<<<< HEAD
-=======
 	ChannelEvent *current_event = NULL;
 	
 	// Fill the processor event deques with events
@@ -28,7 +27,6 @@
 		// Do something with the current event.
 		delete current_event;
 	}
->>>>>>> 98b09fb8
 }
 
 Scanner::Scanner(){
