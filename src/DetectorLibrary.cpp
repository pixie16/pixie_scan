/** \file DetectorLibrary.cpp
 *  \brief Some useful function for managing the list of channel identifiers
 *  \author David Miller
 */

#include <algorithm>
#include <iomanip>
#include <iostream>
#include <iterator>
#include <map>
#include <string>

#include "pugixml.hpp"

#include "DetectorLibrary.hpp"
#include "Globals.hpp"
#include "Messenger.hpp"
#include "RawEvent.hpp"
#include "TreeCorrelator.hpp"

using namespace std;

set<int> DetectorLibrary::emptyLocations;

DetectorLibrary* DetectorLibrary::instance = NULL;

/** Instance is created upon first call */
DetectorLibrary* DetectorLibrary::get() {
    if (!instance) {
        instance = new DetectorLibrary();
    }
    return instance;
<<<<<<< HEAD
}

DetectorLibrary::DetectorLibrary() : vector<Identifier>(), locations()
{
    GetKnownDetectors();
=======
>>>>>>> a606a527
}

DetectorLibrary::DetectorLibrary() : vector<Identifier>(), locations(), numModules(0)
{
    GetKnownDetectors();
    LoadXml();
    /* At this point basic Correlator places build automatically from
     * map file should be created so we can call buildTree function */
    try {
        TreeCorrelator::get()->buildTree();
    } catch (exception &e) {
        cout << "Exception caught at MapFile.cpp" << endl;
        cout << "\t" << e.what() << endl;
        exit(EXIT_FAILURE);
    }
}

void DetectorLibrary::LoadXml() {
    pugi::xml_document doc;

    pugi::xml_parse_result result = doc.load_file("Config.xml");
    if (!result) {
        stringstream ss;
        ss << "DetectorDriver: error parsing file Config.xml";
        ss << " : " << result.description();
        cout << ss.str() << endl;
    }

    Messenger m;
    m.start("Loading channels map");

    /** These attributes have reserved meaning, all other
     * attributes of <Channel> are treated as tags */
    set<string> reserved;
    reserved.insert("number");
    reserved.insert("type");
    reserved.insert("subtype");
    reserved.insert("location");

    pugi::xml_node map = doc.child("Configuration").child("Map");
    bool verbose = map.attribute("verbose_map").as_bool();
    pugi::xml_node tree = doc.child("Configuration").child("TreeCorrelator");
    bool verbose_tree = tree.attribute("verbose").as_bool(false);
    for (pugi::xml_node module = map.child("Module"); module;
         module = module.next_sibling("Module")) {
        int module_number = module.attribute("number").as_int(-1);
        if (module_number < 0) {
            stringstream ss;
            ss << "MapFile: Illegal module number "
                << "found " << module_number << " in cofiguration file.";
            throw GeneralException(ss.str());
        }
        for (pugi::xml_node channel = module.child("Channel"); channel;
             channel = channel.next_sibling("Channel")) {
            int ch_number = channel.attribute("number").as_int(-1);
            if (ch_number < 0 || ch_number >= (int)pixie::numberOfChannels ) {
                stringstream ss;
                ss << "DetectorDriver::ReadWalk: Illegal channel number "
                   << "found " << ch_number << " in cofiguration file.";
                throw GeneralException(ss.str());
            }
            if ( HasValue(module_number, ch_number) ) {
                stringstream ss;
                ss << "MapFile: Identifier for module " << module_number 
                   << ", channel " << ch_number
                   << " is initialized more than once";
                throw GeneralException(ss.str());
            }
            Identifier id;

            string ch_type = channel.attribute("type").as_string("None");
            id.SetType(ch_type);

            string ch_subtype = channel.attribute("subtype").as_string("None");
            id.SetSubtype(ch_subtype);

            int ch_location = channel.attribute("location").as_int(-1);
            if (ch_location == -1) {
                //Take next available
                ch_location = GetNextLocation(ch_type, ch_subtype);
            }
            id.SetLocation(ch_location);

            for (pugi::xml_attribute_iterator ait = channel.attributes_begin();
                 ait != channel.attributes_end(); ++ait) {
                string name = ait->name();
                if (reserved.find(name) != reserved.end()) {
                    Identifier::TagValue value(ait->as_int());
                    id.AddTag(name, value);
                }
            }

            Set(module_number, ch_number, id);

            /** Create basic place for TreeCorrelator */
            std::map <string, string> params;
            params["name"] = id.GetPlaceName();
            params["parent"] = "root";
            params["type"] = "PlaceDetector";
            params["reset"] = "true";
            params["fifo"] = "2";
            params["init"] = "false";
            TreeCorrelator::get()->createPlace(params, verbose_tree);

            if (verbose) {
                stringstream ss;
                ss << "Module " << module_number 
                   << ", channel " << ch_number  << ", type "
                   << ch_type << " "
                   << ch_subtype << ", location " 
                   << ch_location;
                Messenger m;
                m.detail(ss.str(), 1);
            }
        }
    }
    m.done();
}

DetectorLibrary::const_reference DetectorLibrary::at(size_type idx) const
{
    return vector<Identifier>::at(idx);
}

DetectorLibrary::const_reference DetectorLibrary::at(size_type mod,
                                                     size_type ch) const
{
    return vector<Identifier>::at(GetIndex(mod,ch));
}

DetectorLibrary::reference DetectorLibrary::at(size_type idx)
{
    return vector<Identifier>::at(idx);
}

DetectorLibrary::reference DetectorLibrary::at(size_type mod,
                                               size_type ch)
{
    return vector<Identifier>::at(GetIndex(mod,ch));
}


void DetectorLibrary::push_back(const Identifier &x)
{
    mapkey_t key = MakeKey(x.GetType(), x.GetSubtype());

    locations[key].insert(x.GetLocation());
    vector<Identifier>::push_back(x);
}

/**
 * return the list of locations for a particular identifier
 */
const set<int>& DetectorLibrary::GetLocations(const Identifier &id) const
{
    return GetLocations(id.GetType(), id.GetSubtype());
}

/**
 * return the list of locations for a particular type and subtype
 */
const std::set<int>& DetectorLibrary::GetLocations(const std::string &type,
                                              const std::string &subtype) const
{
    mapkey_t key = MakeKey(type, subtype);

    if (locations.count(key) > 0) {
<<<<<<< HEAD
	return locations.find(key)->second;
=======
        return locations.find(key)->second; 
>>>>>>> a606a527
    } else {
        return emptyLocations;
    }
}

/**
 * return the next undefined location for a particular identifer
 */
int DetectorLibrary::GetNextLocation(const Identifier &id) const
{
  return GetNextLocation(id.GetType(), id.GetSubtype());
}

/**
 * return the next undefined location for a particular type and subtype
 */
int DetectorLibrary::GetNextLocation(const std::string &type,
				     const std::string &subtype) const
{
    mapkey_t key = MakeKey(type, subtype);

    if (locations.count(key) > 0) {
        return *(locations.find(key)->second.rbegin()) + 1;
    } else {
        return 0;
    }
}

DetectorLibrary::size_type DetectorLibrary::GetIndex(int mod, int chan) const
{
  return mod * pixie::numberOfChannels + chan;
}

bool DetectorLibrary::HasValue(int mod, int chan) const
{
    return HasValue(GetIndex(mod,chan));
}

bool DetectorLibrary::HasValue(int index) const
{
  return ((signed)size() > index && at(index).GetType() != "");
}

void DetectorLibrary::Set(int index, const Identifier& value)
{

    /// Search the list of known detectors; if the detector type
    ///    is not matched, print out an error message and terminate
    if (knownDetectors.find(value.GetType()) == knownDetectors.end()) {
        stringstream ss;
        ss << "The detector called '" << value.GetType() << "'"
        << "read in from the file 'map2.txt' " 
        << "is unknown to this program!.  This is a "
        << "fatal error.  Program execution halted! " 
        << "If you believe this detector should exist, " 
        << "please edit the 'getKnownDetectors' "
        << "function inside the 'DetectorLibrary.cpp' file."
        << endl;
        ss << "The currently known detectors include:" << endl;
        copy(knownDetectors.begin(), knownDetectors.end(),
            ostream_iterator<string>(ss, " ")); 
        throw GeneralException(ss.str());
    }

    unsigned int module = ModuleFromIndex(index);
    if (module >= numModules ) {
        numModules = module + 1;
        resize(numModules * pixie::numberOfChannels);
        if (!value.HasTag("virtual")) {
            numPhysicalModules = module + 1;
        }
    }

    string key;
    key = value.GetType() + ':' + value.GetSubtype();
    locations[key].insert(value.GetLocation());

    usedTypes.insert(value.GetType());
    usedSubtypes.insert(value.GetSubtype());

    at(index) = value;
}

void DetectorLibrary::Set(int mod, int ch, const Identifier &value)
{
    Set(GetIndex(mod,ch), value);
}

/**
 *  Dump the map
 */
void DetectorLibrary::PrintMap(void) const
{
    cout << setw(4) << "MOD"
	 << setw(4) << "CH";
    Identifier::PrintHeaders();

    for (size_t i=0; i < size(); i++) {
        cout << setw(4) << ModuleFromIndex(i)
            << setw(4) << ChannelFromIndex(i);
        at(i).Print();
    }
}

/**
 * Print the list of detectors used and initialize the global raw event
 */
void DetectorLibrary::PrintUsedDetectors(RawEvent& rawev) const
{
    Messenger m;
    stringstream ss;
    // Print the number of detectors and detector subtypes used in the analysis
<<<<<<< HEAD
    cout << usedTypes.size() <<" detector types are used in this analysis "
	 << "and are named:" << endl << "  ";
    copy(usedTypes.begin(), usedTypes.end(), ostream_iterator<string>(cout, " "));
    cout << endl;

    cout << usedSubtypes.size() <<" detector subtypes are used in this "
	 << "analysis and are named:" << endl << "  ";
    copy(usedSubtypes.begin(), usedSubtypes.end(), ostream_iterator<string>(cout," "));
    cout << endl;
=======
    ss << usedTypes.size() << " detector types are used in this analysis "
	   << "and are named:";
    m.detail(ss.str());
    ss.str("");
    copy(usedTypes.begin(), usedTypes.end(), 
         ostream_iterator<string>(ss, " "));
    m.detail(ss.str(), 1);
    ss.str("");
    
    ss << usedSubtypes.size() <<" detector subtypes are used in this " 
       << "analysis and are named:";
    m.detail(ss.str());
    ss.str("");
    copy(usedSubtypes.begin(), usedSubtypes.end(),
         ostream_iterator<string>(ss," "));
    m.detail(ss.str(), 1);
>>>>>>> a606a527

    rawev.Init(usedTypes);
}

/*!
  Retrieves a vector containing all detector types for which an analysis
  routine has been defined making it possible to declare this detector type
  in the map.txt file.  The currently known detector types are in detectorStrings
*/
const set<string>& DetectorLibrary::GetKnownDetectors(void)
{
<<<<<<< HEAD
    const unsigned int detTypes = 20;
    const string detectorStrings[detTypes] = {
	"dssd_front", "dssd_back", "idssd_front", "position", "timeclass",
	"ge", "si", "scint", "mcp", "mtc", "generic", "ssd", "vandleSmall",
	"vandleBig", "tvandle","pulser", "logic", "ion_chamber", "ignore",
	"valid"};

    // only call this once
    if (!knownDetectors.empty())
	return knownDetectors;

    // this is a list of the detectors that are known to this program.
    cout << "DetectorLibrary: constructing the list of known detectors "
         << endl;
=======
    const unsigned int detTypes = 22;
    const string detectorStrings[detTypes] = {
        "dssd_front", "dssd_back", "idssd_front", "position", "timeclass",
        "ge", "si", "beta_scint", "neutron_scint", "liquid_scint",
        "mcp", "mtc", "generic", "ssd", "vandleSmall",
        "vandleBig", "tvandle","pulser", "logic", "ion_chamber", 
        "3hen", "ignore"
    };
  
    // only call this once
    if (!knownDetectors.empty())
        return knownDetectors;
>>>>>>> a606a527

    //? get these from event processors
    for (unsigned int i=0; i < detTypes; i++)
        knownDetectors.insert(detectorStrings[i]);

    return knownDetectors;
}

/**
 * Retrieves the detector types used in the current analysis
 */
const set<string>& DetectorLibrary::GetUsedDetectors(void) const
{
    return usedTypes;
}

/**
 * Convert an index number into which module the detector resides in
 */
int DetectorLibrary::ModuleFromIndex(int index) const
{
    return int(index / pixie::numberOfChannels);
}

/**
 * Convert an index number into which channel the detector resides in
 */
int DetectorLibrary::ChannelFromIndex(int index) const
{
    return (index % pixie::numberOfChannels);
}

/**
 * Make a unique map key for a give detector type and subtype
 */
DetectorLibrary::mapkey_t DetectorLibrary::MakeKey(const std::string &type,
                                                   const std::string &subtype) const
{
    return (type + ':' + subtype);
}


DetectorLibrary::~DetectorLibrary() {
    delete instance;
    instance = NULL;
}
<|MERGE_RESOLUTION|>--- conflicted
+++ resolved
@@ -30,14 +30,6 @@
         instance = new DetectorLibrary();
     }
     return instance;
-<<<<<<< HEAD
-}
-
-DetectorLibrary::DetectorLibrary() : vector<Identifier>(), locations()
-{
-    GetKnownDetectors();
-=======
->>>>>>> a606a527
 }
 
 DetectorLibrary::DetectorLibrary() : vector<Identifier>(), locations(), numModules(0)
@@ -157,24 +149,22 @@
     m.done();
 }
 
-DetectorLibrary::const_reference DetectorLibrary::at(size_type idx) const
+DetectorLibrary::const_reference DetectorLibrary::at(DetectorLibrary::size_type idx) const
 {
     return vector<Identifier>::at(idx);
 }
 
-DetectorLibrary::const_reference DetectorLibrary::at(size_type mod,
-                                                     size_type ch) const
+DetectorLibrary::const_reference DetectorLibrary::at(DetectorLibrary::size_type mod, DetectorLibrary::size_type ch) const
 {
     return vector<Identifier>::at(GetIndex(mod,ch));
 }
 
-DetectorLibrary::reference DetectorLibrary::at(size_type idx)
+DetectorLibrary::reference DetectorLibrary::at(DetectorLibrary::size_type idx)
 {
     return vector<Identifier>::at(idx);
 }
 
-DetectorLibrary::reference DetectorLibrary::at(size_type mod,
-                                               size_type ch)
+DetectorLibrary::reference DetectorLibrary::at(DetectorLibrary::size_type mod, DetectorLibrary::size_type ch)
 {
     return vector<Identifier>::at(GetIndex(mod,ch));
 }
@@ -199,17 +189,12 @@
 /**
  * return the list of locations for a particular type and subtype
  */
-const std::set<int>& DetectorLibrary::GetLocations(const std::string &type,
-                                              const std::string &subtype) const
+const set<int>& DetectorLibrary::GetLocations(const string &type, const string &subtype) const
 {
     mapkey_t key = MakeKey(type, subtype);
 
     if (locations.count(key) > 0) {
-<<<<<<< HEAD
-	return locations.find(key)->second;
-=======
         return locations.find(key)->second; 
->>>>>>> a606a527
     } else {
         return emptyLocations;
     }
@@ -226,8 +211,8 @@
 /**
  * return the next undefined location for a particular type and subtype
  */
-int DetectorLibrary::GetNextLocation(const std::string &type,
-				     const std::string &subtype) const
+int DetectorLibrary::GetNextLocation(const string &type, 
+				     const string &subtype) const
 {
     mapkey_t key = MakeKey(type, subtype);
 
@@ -255,8 +240,8 @@
 
 void DetectorLibrary::Set(int index, const Identifier& value)
 {
-
-    /// Search the list of known detectors; if the detector type
+		
+    /// Search the list of known detectors; if the detector type 
     ///    is not matched, print out an error message and terminate
     if (knownDetectors.find(value.GetType()) == knownDetectors.end()) {
         stringstream ss;
@@ -282,11 +267,11 @@
             numPhysicalModules = module + 1;
         }
     }
-
+    
     string key;
     key = value.GetType() + ':' + value.GetSubtype();
     locations[key].insert(value.GetLocation());
-
+    
     usedTypes.insert(value.GetType());
     usedSubtypes.insert(value.GetSubtype());
 
@@ -303,7 +288,7 @@
  */
 void DetectorLibrary::PrintMap(void) const
 {
-    cout << setw(4) << "MOD"
+    cout << setw(4) << "MOD" 
 	 << setw(4) << "CH";
     Identifier::PrintHeaders();
 
@@ -322,17 +307,6 @@
     Messenger m;
     stringstream ss;
     // Print the number of detectors and detector subtypes used in the analysis
-<<<<<<< HEAD
-    cout << usedTypes.size() <<" detector types are used in this analysis "
-	 << "and are named:" << endl << "  ";
-    copy(usedTypes.begin(), usedTypes.end(), ostream_iterator<string>(cout, " "));
-    cout << endl;
-
-    cout << usedSubtypes.size() <<" detector subtypes are used in this "
-	 << "analysis and are named:" << endl << "  ";
-    copy(usedSubtypes.begin(), usedSubtypes.end(), ostream_iterator<string>(cout," "));
-    cout << endl;
-=======
     ss << usedTypes.size() << " detector types are used in this analysis "
 	   << "and are named:";
     m.detail(ss.str());
@@ -349,7 +323,6 @@
     copy(usedSubtypes.begin(), usedSubtypes.end(),
          ostream_iterator<string>(ss," "));
     m.detail(ss.str(), 1);
->>>>>>> a606a527
 
     rawev.Init(usedTypes);
 }
@@ -361,22 +334,6 @@
 */
 const set<string>& DetectorLibrary::GetKnownDetectors(void)
 {
-<<<<<<< HEAD
-    const unsigned int detTypes = 20;
-    const string detectorStrings[detTypes] = {
-	"dssd_front", "dssd_back", "idssd_front", "position", "timeclass",
-	"ge", "si", "scint", "mcp", "mtc", "generic", "ssd", "vandleSmall",
-	"vandleBig", "tvandle","pulser", "logic", "ion_chamber", "ignore",
-	"valid"};
-
-    // only call this once
-    if (!knownDetectors.empty())
-	return knownDetectors;
-
-    // this is a list of the detectors that are known to this program.
-    cout << "DetectorLibrary: constructing the list of known detectors "
-         << endl;
-=======
     const unsigned int detTypes = 22;
     const string detectorStrings[detTypes] = {
         "dssd_front", "dssd_back", "idssd_front", "position", "timeclass",
@@ -389,7 +346,6 @@
     // only call this once
     if (!knownDetectors.empty())
         return knownDetectors;
->>>>>>> a606a527
 
     //? get these from event processors
     for (unsigned int i=0; i < detTypes; i++)
@@ -425,8 +381,7 @@
 /**
  * Make a unique map key for a give detector type and subtype
  */
-DetectorLibrary::mapkey_t DetectorLibrary::MakeKey(const std::string &type,
-                                                   const std::string &subtype) const
+DetectorLibrary::mapkey_t DetectorLibrary::MakeKey(const string &type, const string &subtype) const
 {
     return (type + ':' + subtype);
 }
