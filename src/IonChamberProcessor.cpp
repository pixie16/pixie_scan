--- conflicted
+++ resolved
@@ -38,12 +38,8 @@
   };
 };
 
-<<<<<<< HEAD
-IonChamberProcessor::IonChamberProcessor() : EventProcessor(OFFSET, RANGE)
-=======
 IonChamberProcessor::IonChamberProcessor() : 
     EventProcessor(OFFSET, RANGE, "ionchamber")
->>>>>>> a606a527
 {
     associatedTypes.insert("ion_chamber"); // associate with the scint type
 
