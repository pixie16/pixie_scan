--- conflicted
+++ resolved
@@ -86,13 +86,6 @@
 {
     using namespace dammIds::misc;
 
-<<<<<<< HEAD
-    // unfortunately this function is called before we have read in the map,
-    //   and know the EXACT number of channels we'll need
-    const int numberChannels = 192;
-
-=======
->>>>>>> fec83f49
     extern DetectorDriver driver;
 
     drrmake_(); // initialize things
