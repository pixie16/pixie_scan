--- conflicted
+++ resolved
@@ -41,15 +41,11 @@
 
         <Module number="0">
             <Channel number="0" type="ge" subtype="clover_high">
-<<<<<<< HEAD
                 <Calibration model="off" max="8000">
-=======
-                <Calibration model="linear" max="8000">
->>>>>>> 5446d334
                     0.530082021041721 	0.640177717350212
                 </Calibration>
                 <!-- Walk correction removed since 
-                     the channel is broken and removed
+                     the channel is broken and switched off
                 <WalkCorrection model="B1" max="1000">
                     14.415 20.195 1542.630 305.285
                 </WalkCorrection>
@@ -227,11 +223,7 @@
 
         <Module number="1">
             <Channel number="0" type="ge" subtype="clover_low">
-<<<<<<< HEAD
                 <Calibration model="off">
-=======
-                <Calibration model="linear">
->>>>>>> 5446d334
                     1.03885141071601	 1.49837431622482
                 </Calibration>
                 <WalkCorrection model="None">
